--- conflicted
+++ resolved
@@ -30,8 +30,6 @@
 
     @SuppressWarnings("unused")
     private Long templateId;
-
-
 
     public static CommandWrapper wrap(final String actionName, final String entityName, final Long resourceId, final Long subresourceId) {
         return new CommandWrapper(null, actionName, entityName, resourceId, subresourceId, null, null);
@@ -1016,21 +1014,16 @@
         return this.actionName.equalsIgnoreCase("ENABLE");
     }
 
-<<<<<<< HEAD
     public boolean isEntityMappingResource() {
         return this.entityName.equalsIgnoreCase("ENTITYMAPPING");
     }
 
     public boolean isWorkingDaysResource() {
         return this.entityName.equalsIgnoreCase("WORKINGDAYS");
-=======
-    public boolean isPasswordValidationPolicyResource(){
-        return this.entityName.equalsIgnoreCase("PASSWORD_VALIDATION_POLICY");}
-
-
-    public boolean isActivatePasswordValidationPolicy(){
-        return this.actionName.equalsIgnoreCase("UPDATE");
->>>>>>> d89152ce
+    }
+
+    public boolean isPasswordValidationPolicyResource() {
+        return this.entityName.equalsIgnoreCase("PASSWORD_VALIDATION_POLICY");
     }
 
 }