/**
 * This Source Code Form is subject to the terms of the Mozilla Public
 * License, v. 2.0. If a copy of the MPL was not distributed with this file,
 * You can obtain one at http://mozilla.org/MPL/2.0/.
 */
package org.mifosplatform.commands.service;

import java.util.Map;

import org.joda.time.DateTime;
import org.mifosplatform.commands.domain.CommandSource;
import org.mifosplatform.commands.domain.CommandSourceRepository;
import org.mifosplatform.commands.domain.CommandWrapper;
import org.mifosplatform.commands.exception.RollbackTransactionAsCommandIsNotApprovedByCheckerException;
import org.mifosplatform.commands.exception.UnsupportedCommandException;
import org.mifosplatform.commands.handler.NewCommandSourceHandler;
import org.mifosplatform.infrastructure.configuration.domain.ConfigurationDomainService;
import org.mifosplatform.infrastructure.core.api.JsonCommand;
import org.mifosplatform.infrastructure.core.data.CommandProcessingResult;
import org.mifosplatform.infrastructure.core.data.CommandProcessingResultBuilder;
import org.mifosplatform.infrastructure.core.serialization.ToApiJsonSerializer;
import org.mifosplatform.infrastructure.core.service.ThreadLocalContextUtil;
import org.mifosplatform.infrastructure.hooks.event.HookEvent;
import org.mifosplatform.infrastructure.hooks.event.HookEventSource;
import org.mifosplatform.infrastructure.security.service.PlatformSecurityContext;
import org.mifosplatform.useradministration.domain.AppUser;
import org.springframework.beans.factory.annotation.Autowired;
import org.springframework.context.ApplicationContext;
import org.springframework.stereotype.Service;
import org.springframework.transaction.annotation.Transactional;

@Service
public class SynchronousCommandProcessingService implements CommandProcessingService {

    private PlatformSecurityContext context;
    private final ApplicationContext applicationContext;
    private final ToApiJsonSerializer<Map<String, Object>> toApiJsonSerializer;
    private final ToApiJsonSerializer<CommandProcessingResult> toApiResultJsonSerializer;
    private CommandSourceRepository commandSourceRepository;
    private final ConfigurationDomainService configurationDomainService;

    @Autowired
    public SynchronousCommandProcessingService(final PlatformSecurityContext context, final ApplicationContext applicationContext,
            final ToApiJsonSerializer<Map<String, Object>> toApiJsonSerializer,
            final ToApiJsonSerializer<CommandProcessingResult> toApiResultJsonSerializer,
            final CommandSourceRepository commandSourceRepository, final ConfigurationDomainService configurationDomainService) {
        this.context = context;
        this.context = context;
        this.applicationContext = applicationContext;
        this.toApiJsonSerializer = toApiJsonSerializer;
        this.toApiResultJsonSerializer = toApiResultJsonSerializer;
        this.commandSourceRepository = commandSourceRepository;
        this.commandSourceRepository = commandSourceRepository;
        this.configurationDomainService = configurationDomainService;
    }

    @Transactional
    @Override
    public CommandProcessingResult processAndLogCommand(final CommandWrapper wrapper, final JsonCommand command,
            final boolean isApprovedByChecker) {

        final boolean rollbackTransaction = this.configurationDomainService.isMakerCheckerEnabledForTask(wrapper.taskPermissionName());

        final NewCommandSourceHandler handler = findCommandHandler(wrapper);
        final CommandProcessingResult result = handler.processCommand(command);

        final AppUser maker = this.context.authenticatedUser(wrapper);

        CommandSource commandSourceResult = null;
        if (command.commandId() != null) {
            commandSourceResult = this.commandSourceRepository.findOne(command.commandId());
            commandSourceResult.markAsChecked(maker, DateTime.now());
        } else {
            commandSourceResult = CommandSource.fullEntryFrom(wrapper, command, maker);
        }
        commandSourceResult.updateResourceId(result.resourceId());
        commandSourceResult.updateForAudit(result.getOfficeId(), result.getGroupId(), result.getClientId(), result.getLoanId(),
                result.getSavingsId(), result.getProductId(), result.getTransactionId());

        String changesOnlyJson = null;
        if (result.hasChanges()) {
            changesOnlyJson = this.toApiJsonSerializer.serializeResult(result.getChanges());
            commandSourceResult.updateJsonTo(changesOnlyJson);
        }

        if (!result.hasChanges() && wrapper.isUpdateOperation() && !wrapper.isUpdateDatatable()) {
            commandSourceResult.updateJsonTo(null);
        }

        if (commandSourceResult.hasJson()) {
            this.commandSourceRepository.save(commandSourceResult);
        }

        if ((rollbackTransaction || result.isRollbackTransaction()) && !isApprovedByChecker) {
            /*
             * JournalEntry will generate a new transactionId every time.
             * Updating the transactionId with old transactionId, because as
             * there are no entries are created with new transactionId, will
             * throw an error when checker approves the transaction
             */
            commandSourceResult.updateTransaction(command.getTransactionId());
            /*
             * Update CommandSource json data with JsonCommand json data, line
             * 77 and 81 may update the json data
             */
            commandSourceResult.updateJsonTo(command.json());
            throw new RollbackTransactionAsCommandIsNotApprovedByCheckerException(commandSourceResult);
        }
        result.setRollbackTransaction(null);

        publishEvent(wrapper.entityName(), wrapper.actionName(), result);

        return result;
    }

    @Transactional
    @Override
    public CommandProcessingResult logCommand(CommandSource commandSourceResult) {

        commandSourceResult.markAsAwaitingApproval();
        commandSourceResult = this.commandSourceRepository.save(commandSourceResult);

        return new CommandProcessingResultBuilder().withCommandId(commandSourceResult.getId())
                .withEntityId(commandSourceResult.getResourceId()).build();
    }

    private NewCommandSourceHandler findCommandHandler(final CommandWrapper wrapper) {
        NewCommandSourceHandler handler = null;

        if (wrapper.isAccountTransferResource()) {
            if (wrapper.isCreate()) {
                handler = this.applicationContext.getBean("createAccountTransferCommandHandler", NewCommandSourceHandler.class);
            } else if (wrapper.isRefundByTransfer()) {
                handler = this.applicationContext.getBean("refundByTransferCommandHandler", NewCommandSourceHandler.class);
            } else {
                throw new UnsupportedCommandException(wrapper.commandName());
            }
        } else if (wrapper.isConfigurationResource()) {
            handler = this.applicationContext.getBean("updateGlobalConfigurationCommandHandler", NewCommandSourceHandler.class);
        } else if (wrapper.isDatatableResource()) {
            if (wrapper.isCreateDatatable()) {
                handler = this.applicationContext.getBean("createDatatableCommandHandler", NewCommandSourceHandler.class);
            } else if (wrapper.isDeleteDatatable()) {
                handler = this.applicationContext.getBean("deleteDatatableCommandHandler", NewCommandSourceHandler.class);
            } else if (wrapper.isUpdateDatatable()) {
                handler = this.applicationContext.getBean("updateDatatableCommandHandler", NewCommandSourceHandler.class);
            } else if (wrapper.isCreate()) {
                handler = this.applicationContext.getBean("createDatatableEntryCommandHandler", NewCommandSourceHandler.class);
            } else if (wrapper.isUpdateMultiple()) {
                handler = this.applicationContext.getBean("updateOneToManyDatatableEntryCommandHandler", NewCommandSourceHandler.class);
            } else if (wrapper.isUpdateOneToOne()) {
                handler = this.applicationContext.getBean("updateOneToOneDatatableEntryCommandHandler", NewCommandSourceHandler.class);
            } else if (wrapper.isDeleteMultiple()) {
                handler = this.applicationContext.getBean("deleteOneToManyDatatableEntryCommandHandler", NewCommandSourceHandler.class);
            } else if (wrapper.isDeleteOneToOne()) {
                handler = this.applicationContext.getBean("deleteOneToOneDatatableEntryCommandHandler", NewCommandSourceHandler.class);
            } else if (wrapper.isRegisterDatatable()) {
                handler = this.applicationContext.getBean("registerDatatableCommandHandler", NewCommandSourceHandler.class);
            } else {
                throw new UnsupportedCommandException(wrapper.commandName());
            }
        } else if (wrapper.isNoteResource()) {
            if (wrapper.isCreate()) {
                handler = this.applicationContext.getBean("createNoteCommandHandler", NewCommandSourceHandler.class);
            } else if (wrapper.isUpdate()) {
                handler = this.applicationContext.getBean("updateNoteCommandHandler", NewCommandSourceHandler.class);
            } else if (wrapper.isDelete()) {
                handler = this.applicationContext.getBean("deleteNoteCommandHandler", NewCommandSourceHandler.class);
            } else {
                throw new UnsupportedCommandException(wrapper.commandName());
            }
        } else if (wrapper.isClientIdentifierResource()) {
            if (wrapper.isCreate()) {
                handler = this.applicationContext.getBean("createClientIdentifierCommandHandler", NewCommandSourceHandler.class);
            } else if (wrapper.isUpdate()) {
                handler = this.applicationContext.getBean("updateClientIdentifierCommandHandler", NewCommandSourceHandler.class);
            } else if (wrapper.isDelete()) {
                handler = this.applicationContext.getBean("deleteClientIdentifierCommandHandler", NewCommandSourceHandler.class);
            } else {
                throw new UnsupportedCommandException(wrapper.commandName());
            }
        } else if (wrapper.isClientResource() && !wrapper.isClientNoteResource() && !wrapper.isClientIdentifierResource()) {
            if (wrapper.isCreate()) {
                handler = this.applicationContext.getBean("createClientCommandHandler", NewCommandSourceHandler.class);
            } else if (wrapper.isUpdate()) {
                handler = this.applicationContext.getBean("updateClientCommandHandler", NewCommandSourceHandler.class);
            } else if (wrapper.isDelete()) {
                handler = this.applicationContext.getBean("deleteClientCommandHandler", NewCommandSourceHandler.class);
            } else if (wrapper.isClientActivation()) {
                handler = this.applicationContext.getBean("activateClientCommandHandler", NewCommandSourceHandler.class);
            } else if (wrapper.isClientUnassignStaff()) {
                handler = this.applicationContext.getBean("unassignClientStaffCommandHandler", NewCommandSourceHandler.class);
            } else if (wrapper.isClientAssignStaff()) {
                handler = this.applicationContext.getBean("assignClientStaffCommandHandler", NewCommandSourceHandler.class);
            } else if (wrapper.isClientClose()) {
                handler = this.applicationContext.getBean("closeClientCommandHandler", NewCommandSourceHandler.class);
            } else if (wrapper.isProposeClientTransfer()) {
                handler = this.applicationContext.getBean("proposeClientTransferCommandHandler", NewCommandSourceHandler.class);
            } else if (wrapper.isProposeAndAcceptClientTransfer()) {
                handler = this.applicationContext.getBean("proposeAndAcceptClientTransferCommandHandler", NewCommandSourceHandler.class);
            } else if (wrapper.isWithdrawClientTransfer()) {
                handler = this.applicationContext.getBean("withdrawClientTransferCommandHandler", NewCommandSourceHandler.class);
            } else if (wrapper.isAcceptClientTransfer()) {
                handler = this.applicationContext.getBean("acceptClientTransferCommandHandler", NewCommandSourceHandler.class);
            } else if (wrapper.isRejectClientTransfer()) {
                handler = this.applicationContext.getBean("rejectClientTransferCommandHandler", NewCommandSourceHandler.class);
            } else if (wrapper.isUpdateClientSavingsAccount()) {
                handler = this.applicationContext.getBean("updateClientSavingsAccountCommandHandler", NewCommandSourceHandler.class);
            } else if (wrapper.isReject()) {
                handler = this.applicationContext.getBean("rejectClientCommandHandler", NewCommandSourceHandler.class);
            } else if (wrapper.isWithdrawn()) {
                handler = this.applicationContext.getBean("withdrawClientCommandHandler", NewCommandSourceHandler.class);
            } else if (wrapper.isReactivated()) {
                handler = this.applicationContext.getBean("reActivateClientCommandHandler", NewCommandSourceHandler.class);
            } else {
                throw new UnsupportedCommandException(wrapper.commandName());
            }
            // end of client
        } else if (wrapper.isUpdateRolePermissions()) {
            handler = this.applicationContext.getBean("updateRolePermissionsCommandHandler", NewCommandSourceHandler.class);
        } else if (wrapper.isPermissionResource()) {
            handler = this.applicationContext.getBean("updateMakerCheckerPermissionsCommandHandler", NewCommandSourceHandler.class);
        } else if (wrapper.isRoleResource()) {
            if (wrapper.isCreate()) {
                handler = this.applicationContext.getBean("createRoleCommandHandler", NewCommandSourceHandler.class);
            } else if (wrapper.isUpdate()) {
                handler = this.applicationContext.getBean("updateRoleCommandHandler", NewCommandSourceHandler.class);
            } else if (wrapper.isDelete()) {
                handler = this.applicationContext.getBean("deleteRoleCommandHandler", NewCommandSourceHandler.class);
            } else if (wrapper.isDisable()) {
                handler = this.applicationContext.getBean("disableRoleCommandHandler", NewCommandSourceHandler.class);
            } else if (wrapper.isEnable()) {
                handler = this.applicationContext.getBean("enableRoleCommandHandler", NewCommandSourceHandler.class);
            } else {
                throw new UnsupportedCommandException(wrapper.commandName());
            }
        } else if (wrapper.isUserResource()) {
            if (wrapper.isCreate()) {
                handler = this.applicationContext.getBean("createUserCommandHandler", NewCommandSourceHandler.class);
            } else if (wrapper.isUpdate()) {
                handler = this.applicationContext.getBean("updateUserCommandHandler", NewCommandSourceHandler.class);
            } else if (wrapper.isDelete()) {
                handler = this.applicationContext.getBean("deleteUserCommandHandler", NewCommandSourceHandler.class);
            } else {
                throw new UnsupportedCommandException(wrapper.commandName());
            }
        } else if (wrapper.isHookResource()) {
            if (wrapper.isCreate()) {
                handler = this.applicationContext.getBean("createHookCommandHandler", NewCommandSourceHandler.class);
            } else if (wrapper.isUpdate()) {
                handler = this.applicationContext.getBean("updateHookCommandHandler", NewCommandSourceHandler.class);
            } else if (wrapper.isDelete()) {
                handler = this.applicationContext.getBean("deleteHookCommandHandler", NewCommandSourceHandler.class);
            } else {
                throw new UnsupportedCommandException(wrapper.commandName());
            }
        } else if (wrapper.isStaffResource()) {
            if (wrapper.isCreate()) {
                handler = this.applicationContext.getBean("createStaffCommandHandler", NewCommandSourceHandler.class);
            } else if (wrapper.isUpdate()) {
                handler = this.applicationContext.getBean("updateStaffCommandHandler", NewCommandSourceHandler.class);
            } else {
                throw new UnsupportedCommandException(wrapper.commandName());
            }
        } else if (wrapper.isGuarantorResource()) {
            if (wrapper.isCreate()) {
                handler = this.applicationContext.getBean("createGuarantorCommandHandler", NewCommandSourceHandler.class);
            } else if (wrapper.isUpdate()) {
                handler = this.applicationContext.getBean("updateGuarantorCommandHandler", NewCommandSourceHandler.class);
            } else if (wrapper.isDelete()) {
                handler = this.applicationContext.getBean("deleteGuarantorCommandHandler", NewCommandSourceHandler.class);
            } else {
                throw new UnsupportedCommandException(wrapper.commandName());
            }
        } else if (wrapper.isTellerResource()) {
            if (wrapper.isCreate()) {
                handler = this.applicationContext.getBean("createTellerCommandHandler", NewCommandSourceHandler.class);
            } else if (wrapper.isUpdate()) {
                handler = this.applicationContext.getBean("updateTellerCommandHandler", NewCommandSourceHandler.class);
            } else if (wrapper.isDelete()) {
                handler = this.applicationContext.getBean("deleteTellerCommandHandler", NewCommandSourceHandler.class);
            } else if (wrapper.isAllocateCashier()) {
                handler = this.applicationContext.getBean("allocateCashierToTellerCommandHandler", NewCommandSourceHandler.class);
            } else if (wrapper.isUpdateCashierAllocation()) {
                handler = this.applicationContext.getBean("updateCashierAllocationCommandHandler", NewCommandSourceHandler.class);
            } else if (wrapper.isDeleteCashierAllocation()) {
                handler = this.applicationContext.getBean("deleteCashierAllocationCommandHandler", NewCommandSourceHandler.class);
            } else if (wrapper.isAllocateCashToCashier()) {
                handler = this.applicationContext.getBean("allocateCashToCashierCommandHandler", NewCommandSourceHandler.class);
            } else if (wrapper.isSettleCashFromCashier()) {
                handler = this.applicationContext.getBean("settleCashFromCashierCommandHandler", NewCommandSourceHandler.class);
            } else {
                throw new UnsupportedCommandException(wrapper.commandName());
            }
        } else if (wrapper.isCollateralResource()) {
            if (wrapper.isCreate()) {
                handler = this.applicationContext.getBean("createCollateralCommandHandler", NewCommandSourceHandler.class);
            } else if (wrapper.isUpdate()) {
                handler = this.applicationContext.getBean("updateCollateralCommandHandler", NewCommandSourceHandler.class);
            } else if (wrapper.isDelete()) {
                handler = this.applicationContext.getBean("deleteCollateralCommandHandler", NewCommandSourceHandler.class);
            } else {
                throw new UnsupportedCommandException(wrapper.commandName());
            }
        } else if (wrapper.isCodeResource()) {
            if (wrapper.isCreate()) {
                handler = this.applicationContext.getBean("createCodeCommandHandler", NewCommandSourceHandler.class);
            } else if (wrapper.isUpdate()) {
                handler = this.applicationContext.getBean("updateCodeCommandHandler", NewCommandSourceHandler.class);
            } else if (wrapper.isDelete()) {
                handler = this.applicationContext.getBean("deleteCodeCommandHandler", NewCommandSourceHandler.class);
            } else {
                throw new UnsupportedCommandException(wrapper.commandName());
            }
        } else if (wrapper.isCodeValueResource()) {
            if (wrapper.isCreate()) {
                handler = this.applicationContext.getBean("createCodeValueCommandHandler", NewCommandSourceHandler.class);
            } else if (wrapper.isUpdate()) {
                handler = this.applicationContext.getBean("updateCodeValueCommandHandler", NewCommandSourceHandler.class);
            } else if (wrapper.isDelete()) {
                handler = this.applicationContext.getBean("deleteCodeValueCommandHandler", NewCommandSourceHandler.class);
            } else {
                throw new UnsupportedCommandException(wrapper.commandName());
            }
        } else if (wrapper.isSmsResource()) {
            if (wrapper.isCreate()) {
                handler = this.applicationContext.getBean("createSmsCommandHandler", NewCommandSourceHandler.class);
            } else if (wrapper.isUpdate()) {
                handler = this.applicationContext.getBean("updateSmsCommandHandler", NewCommandSourceHandler.class);
            } else if (wrapper.isDelete()) {
                handler = this.applicationContext.getBean("deleteSmsCommandHandler", NewCommandSourceHandler.class);
            } else {
                throw new UnsupportedCommandException(wrapper.commandName());
            }
        } else if (wrapper.isCurrencyResource()) {
            handler = this.applicationContext.getBean("updateCurrencyCommandHandler", NewCommandSourceHandler.class);
        } else if (wrapper.isFundResource()) {
            if (wrapper.isCreate()) {
                handler = this.applicationContext.getBean("createFundCommandHandler", NewCommandSourceHandler.class);
            } else if (wrapper.isUpdate()) {
                handler = this.applicationContext.getBean("updateFundCommandHandler", NewCommandSourceHandler.class);
            } else {
                throw new UnsupportedCommandException(wrapper.commandName());
            }
        } else if (wrapper.isOfficeResource()) {
            if (wrapper.isCreate()) {
                handler = this.applicationContext.getBean("createOfficeCommandHandler", NewCommandSourceHandler.class);
            } else if (wrapper.isUpdate()) {
                handler = this.applicationContext.getBean("updateOfficeCommandHandler", NewCommandSourceHandler.class);
            } else {
                throw new UnsupportedCommandException(wrapper.commandName());
            }
        } else if (wrapper.isOfficeTransactionResource()) {
            if (wrapper.isCreate()) {
                handler = this.applicationContext.getBean("createOfficeTransactionCommandHandler", NewCommandSourceHandler.class);
            } else if (wrapper.isDelete()) {
                handler = this.applicationContext.getBean("deleteOfficeTransactionCommandHandler", NewCommandSourceHandler.class);
            } else {
                throw new UnsupportedCommandException(wrapper.commandName());
            }
        } else if (wrapper.isChargeDefinitionResource()) {
            if (wrapper.isCreate()) {
                handler = this.applicationContext.getBean("createChargeDefinitionCommandHandler", NewCommandSourceHandler.class);
            } else if (wrapper.isUpdate()) {
                handler = this.applicationContext.getBean("updateChargeDefinitionCommandHandler", NewCommandSourceHandler.class);
            } else if (wrapper.isDelete()) {
                handler = this.applicationContext.getBean("deleteChargeDefinitionCommandHandler", NewCommandSourceHandler.class);
            } else {
                throw new UnsupportedCommandException(wrapper.commandName());
            }
        } else if (wrapper.isLoanProductResource()) {
            if (wrapper.isCreate()) {
                handler = this.applicationContext.getBean("createLoanProductCommandHandler", NewCommandSourceHandler.class);
            } else if (wrapper.isUpdate()) {
                handler = this.applicationContext.getBean("updateLoanProductCommandHandler", NewCommandSourceHandler.class);
            } else {
                throw new UnsupportedCommandException(wrapper.commandName());
            }
        } else if (wrapper.isLoanResource()) {
            if (wrapper.isApproveLoanApplication()) {
                handler = this.applicationContext.getBean("loanApplicationApprovalCommandHandler", NewCommandSourceHandler.class);
            } else if (wrapper.isUndoApprovalOfLoanApplication()) {
                handler = this.applicationContext.getBean("loanApplicationApprovalUndoCommandHandler", NewCommandSourceHandler.class);
            } else if (wrapper.isApplicantWithdrawalFromLoanApplication()) {
                handler = this.applicationContext.getBean("loanApplicationWithdrawnByApplicantCommandHandler",
                        NewCommandSourceHandler.class);
            } else if (wrapper.isRejectionOfLoanApplication()) {
                handler = this.applicationContext.getBean("loanApplicationRejectedCommandHandler", NewCommandSourceHandler.class);
            } else if (wrapper.isDisbursementOfLoan()) {
                handler = this.applicationContext.getBean("disburseLoanCommandHandler", NewCommandSourceHandler.class);
            } else if (wrapper.isDisbursementOfLoanToSavings()) {
                handler = this.applicationContext.getBean("disburseLoanToSavingsCommandHandler", NewCommandSourceHandler.class);
            } else if (wrapper.isUndoDisbursementOfLoan()) {
                handler = this.applicationContext.getBean("undoDisbursalLoanCommandHandler", NewCommandSourceHandler.class);
            } else if (wrapper.isLoanRepayment()) {
                handler = this.applicationContext.getBean("loanRepaymentCommandHandler", NewCommandSourceHandler.class);
            } else if (wrapper.isLoanRecoveryPayment()) {
                handler = this.applicationContext.getBean("loanRecoveryPaymentCommandHandler", NewCommandSourceHandler.class);
            } else if (wrapper.isLoanRepaymentAdjustment()) {
                handler = this.applicationContext.getBean("loanRepaymentAdjustmentCommandHandler", NewCommandSourceHandler.class);
            } else if (wrapper.isWaiveInterestPortionOnLoan()) {
                handler = this.applicationContext.getBean("waiveInterestPortionOnLoanCommandHandler", NewCommandSourceHandler.class);
            } else if (wrapper.isLoanWriteOff()) {
                handler = this.applicationContext.getBean("writeOffLoanCommandHandler", NewCommandSourceHandler.class);
            } else if (wrapper.isCloseLoanAsObligationsMet()) {
                handler = this.applicationContext.getBean("closeLoanCommandHandler", NewCommandSourceHandler.class);
            } else if (wrapper.isCloseLoanAsRescheduled()) {
                handler = this.applicationContext.getBean("closeLoanAsRescheduledCommandHandler", NewCommandSourceHandler.class);
            } else if (wrapper.isUpdateLoanOfficer()) {
                handler = this.applicationContext.getBean("updateLoanOfficerCommandHandler", NewCommandSourceHandler.class);
            } else if (wrapper.isRemoveLoanOfficer()) {
                handler = this.applicationContext.getBean("removeLoanOfficerCommandHandler", NewCommandSourceHandler.class);
            } else if (wrapper.isBulkUpdateLoanOfficer()) {
                handler = this.applicationContext.getBean("bulkUpdateLoanOfficerCommandHandler", NewCommandSourceHandler.class);
            } else if (wrapper.isCreate()) {
                handler = this.applicationContext.getBean("loanApplicationSubmittalCommandHandler", NewCommandSourceHandler.class);
            } else if (wrapper.isUpdate()) {
                handler = this.applicationContext.getBean("loanApplicationModificationCommandHandler", NewCommandSourceHandler.class);
            } else if (wrapper.isDelete()) {
                handler = this.applicationContext.getBean("loanApplicationDeletionCommandHandler", NewCommandSourceHandler.class);
            } else if (wrapper.isUndoLoanWriteOff()) {
                handler = this.applicationContext.getBean("undoWriteOffLoanCommandHandler", NewCommandSourceHandler.class);
            } else if (wrapper.isGuaranteeRecovery()) {
                handler = this.applicationContext.getBean("recoverFromGuarantorCommandHandler", NewCommandSourceHandler.class);
            } else if (wrapper.isLoanRefundByCash()) {
                handler = this.applicationContext.getBean("loanRefundByCashCommandHandler", NewCommandSourceHandler.class);
            } else if (wrapper.isUndoLoanRefund()) {
                handler = this.applicationContext.getBean("loanRefundAdjustmentCommandHandler", NewCommandSourceHandler.class);
            } else {
                throw new UnsupportedCommandException(wrapper.commandName());
            }
        } else if (wrapper.isLoanChargeResource()) {
            if (wrapper.isAddLoanCharge()) {
                handler = this.applicationContext.getBean("addLoanChargeCommandHandler", NewCommandSourceHandler.class);
            } else if (wrapper.isDeleteLoanCharge()) {
                handler = this.applicationContext.getBean("deleteLoanChargeCommandHandler", NewCommandSourceHandler.class);
            } else if (wrapper.isUpdateLoanCharge()) {
                handler = this.applicationContext.getBean("updateLoanChargeCommandHandler", NewCommandSourceHandler.class);
            } else if (wrapper.isWaiveLoanCharge()) {
                handler = this.applicationContext.getBean("waiveLoanChargeCommandHandler", NewCommandSourceHandler.class);
            } else if (wrapper.isPayLoanCharge()) {
                handler = this.applicationContext.getBean("payLoanChargeCommandHandler", NewCommandSourceHandler.class);
            }
        } else if (wrapper.isLoanDisburseDetailResource()) {
            if (wrapper.isUpdateDisbursementDate()) {
                handler = this.applicationContext.getBean("updateLoanDisbuseDateCommandHandler", NewCommandSourceHandler.class);
            }
            if (wrapper.addAndDeleteDisbursementDetails()) {
                handler = this.applicationContext.getBean("addAndDeleteLoanDisburseDetailsCommandHandler", NewCommandSourceHandler.class);
            }
        } else if (wrapper.isGLAccountResource()) {
            if (wrapper.isCreate()) {
                handler = this.applicationContext.getBean("createGLAccountCommandHandler", NewCommandSourceHandler.class);
            } else if (wrapper.isUpdate()) {
                handler = this.applicationContext.getBean("updateGLAccountCommandHandler", NewCommandSourceHandler.class);
            } else if (wrapper.isDelete()) {
                handler = this.applicationContext.getBean("deleteGLAccountCommandHandler", NewCommandSourceHandler.class);
            } else {
                throw new UnsupportedCommandException(wrapper.commandName());
            }
        } else if (wrapper.isGLClosureResource()) {
            if (wrapper.isCreate()) {
                handler = this.applicationContext.getBean("createGLClosureCommandHandler", NewCommandSourceHandler.class);
            } else if (wrapper.isUpdate()) {
                handler = this.applicationContext.getBean("updateGLClosureCommandHandler", NewCommandSourceHandler.class);
            } else if (wrapper.isDelete()) {
                handler = this.applicationContext.getBean("deleteGLClosureCommandHandler", NewCommandSourceHandler.class);
            } else {
                throw new UnsupportedCommandException(wrapper.commandName());
            }
        } else if (wrapper.isJournalEntryResource()) {
            if (wrapper.isCreate()) {
                handler = this.applicationContext.getBean("createJournalEntryCommandHandler", NewCommandSourceHandler.class);
            } else if (wrapper.isRevertJournalEntry()) {
                handler = this.applicationContext.getBean("reverseJournalEntryCommandHandler", NewCommandSourceHandler.class);
            } else if (wrapper.isUpdateRunningbalance()) {
                handler = this.applicationContext.getBean("updateRunningBalanceCommandHandler", NewCommandSourceHandler.class);
            } else if (wrapper.isDefineOpeningalance()) {
                handler = this.applicationContext.getBean("defineOpeningBalanceCommandHandler", NewCommandSourceHandler.class);
            } else {
                throw new UnsupportedCommandException(wrapper.commandName());
            }
        } else if (wrapper.isPeriodicAccrualResource()) {
            if (wrapper.isExecute()) {
                handler = this.applicationContext.getBean("executePeriodicAccrualCommandHandler", NewCommandSourceHandler.class);
            }
        } else if (wrapper.isSavingsProductResource()) {
            if (wrapper.isCreate()) {
                handler = this.applicationContext.getBean("createSavingsProductCommandHandler", NewCommandSourceHandler.class);
            } else if (wrapper.isUpdate()) {
                handler = this.applicationContext.getBean("updateSavingsProductCommandHandler", NewCommandSourceHandler.class);
            } else if (wrapper.isDelete()) {
                handler = this.applicationContext.getBean("deleteSavingsProductCommandHandler", NewCommandSourceHandler.class);
            } else {
                throw new UnsupportedCommandException(wrapper.commandName());
            }
        } else if (wrapper.isFixedDepositProductResource()) {
            if (wrapper.isCreate()) {
                handler = this.applicationContext.getBean("createFixedDepositProductCommandHandler", NewCommandSourceHandler.class);
            } else if (wrapper.isUpdate()) {
                handler = this.applicationContext.getBean("updateFixedDepositProductCommandHandler", NewCommandSourceHandler.class);
            } else if (wrapper.isDelete()) {
                handler = this.applicationContext.getBean("deleteFixedDepositProductCommandHandler", NewCommandSourceHandler.class);
            } else {
                throw new UnsupportedCommandException(wrapper.commandName());
            }
        } else if (wrapper.isRecurringDepositProductResource()) {
            if (wrapper.isCreate()) {
                handler = this.applicationContext.getBean("createRecurringDepositProductCommandHandler", NewCommandSourceHandler.class);
            } else if (wrapper.isUpdate()) {
                handler = this.applicationContext.getBean("updateRecurringDepositProductCommandHandler", NewCommandSourceHandler.class);
            } else if (wrapper.isDelete()) {
                handler = this.applicationContext.getBean("deleteRecurringDepositProductCommandHandler", NewCommandSourceHandler.class);
            } else {
                throw new UnsupportedCommandException(wrapper.commandName());
            }
        } else if (wrapper.isSavingsAccountResource()) {
            if (wrapper.isCreate()) {
                handler = this.applicationContext
                        .getBean("savingsAccountApplicationSubmittalCommandHandler", NewCommandSourceHandler.class);
            } else if (wrapper.isUpdate()) {
                handler = this.applicationContext.getBean("savingsAccountApplicationModificationCommandHandler",
                        NewCommandSourceHandler.class);
            } else if (wrapper.isDelete()) {
                handler = this.applicationContext.getBean("savingsAccountApplicationDeletionCommandHandler", NewCommandSourceHandler.class);
            } else if (wrapper.isRejectionOfSavingsAccountApplication()) {
                handler = this.applicationContext.getBean("savingsAccountApplicationRejectedCommandHandler", NewCommandSourceHandler.class);
            } else if (wrapper.isWithdrawFromSavingsAccountApplicationByApplicant()) {
                handler = this.applicationContext.getBean("savingsAccountApplicationWithdrawnByApplicantCommandHandler",
                        NewCommandSourceHandler.class);
            } else if (wrapper.isApprovalOfSavingsAccountApplication()) {
                handler = this.applicationContext.getBean("savingsAccountApplicationApprovalCommandHandler", NewCommandSourceHandler.class);
            } else if (wrapper.isUndoApprovalOfSavingsAccountApplication()) {
                handler = this.applicationContext.getBean("savingsAccountApplicationApprovalUndoCommandHandler",
                        NewCommandSourceHandler.class);
            } else if (wrapper.isSavingsAccountDeposit()) {
                handler = this.applicationContext.getBean("depositSavingsAccountCommandHandler", NewCommandSourceHandler.class);
            } else if (wrapper.isSavingsAccountWithdrawal()) {
                handler = this.applicationContext.getBean("withdrawSavingsAccountCommandHandler", NewCommandSourceHandler.class);
            } else if (wrapper.isSavingsAccountActivation()) {
                handler = this.applicationContext.getBean("activateSavingsAccountCommandHandler", NewCommandSourceHandler.class);
            } else if (wrapper.isSavingsAccountInterestCalculation()) {
                handler = this.applicationContext.getBean("calculateInterestSavingsAccountCommandHandler", NewCommandSourceHandler.class);
            } else if (wrapper.isSavingsAccountInterestPosting()) {
                handler = this.applicationContext.getBean("postInterestSavingsAccountCommandHandler", NewCommandSourceHandler.class);
            } /*
               * else if (wrapper.isSavingsAccountApplyAnnualFee()) { handler =
               * this.applicationContext.getBean(
               * "applyAnnualFeeSavingsAccountCommandHandler",
               * NewCommandSourceHandler.class); }
               */else if (wrapper.isSavingsAccountUndoTransaction()) {
                handler = this.applicationContext.getBean("undoTransactionSavingsAccountCommandHandler", NewCommandSourceHandler.class);
            } else if (wrapper.isAdjustSavingsAccountTransaction()) {
                handler = this.applicationContext.getBean("savingsTransactionAdjustmentCommandHandler", NewCommandSourceHandler.class);
            } else if (wrapper.isSavingsAccountClose()) {
                handler = this.applicationContext.getBean("closeSavingsAccountCommandHandler", NewCommandSourceHandler.class);
            } else if (wrapper.isUpdateSavingsOfficer()) {
                handler = this.applicationContext.getBean("updateSavingsOfficerCommandHandler", NewCommandSourceHandler.class);
            } else if (wrapper.isRemoveSavingsOfficer()) {
                handler = this.applicationContext.getBean("removeSavingsOfficerCommandHandler", NewCommandSourceHandler.class);
            } else {
                throw new UnsupportedCommandException(wrapper.commandName());
            }
        } else if (wrapper.isSavingsAccountChargeResource()) {
            if (wrapper.isAddSavingsAccountCharge()) {
                handler = this.applicationContext.getBean("addSavingsAccountChargeCommandHandler", NewCommandSourceHandler.class);
            } else if (wrapper.isDeleteSavingsAccountCharge()) {
                handler = this.applicationContext.getBean("deleteSavingsAccountChargeCommandHandler", NewCommandSourceHandler.class);
            } else if (wrapper.isUpdateSavingsAccountCharge()) {
                handler = this.applicationContext.getBean("updateSavingsAccountChargeCommandHandler", NewCommandSourceHandler.class);
            } else if (wrapper.isWaiveSavingsAccountCharge()) {
                handler = this.applicationContext.getBean("waiveSavingsAccountChargeCommandHandler", NewCommandSourceHandler.class);
            } else if (wrapper.isPaySavingsAccountCharge()) {
                handler = this.applicationContext.getBean("paySavingsAccountChargeCommandHandler", NewCommandSourceHandler.class);
            } else if (wrapper.isInactivateSavingsAccountCharge()) {
                handler = this.applicationContext.getBean("inactivateSavingsAccountChargeCommandHandler", NewCommandSourceHandler.class);
            } else {
                throw new UnsupportedCommandException(wrapper.commandName());
            }
        } else if (wrapper.isFixedDepositAccountResource()) {
            if (wrapper.isCreate()) {
                handler = this.applicationContext.getBean("fixedDepositAccountApplicationSubmittalCommandHandler",
                        NewCommandSourceHandler.class);
            } else if (wrapper.isUpdate()) {
                handler = this.applicationContext.getBean("fixedDepositAccountApplicationModificationCommandHandler",
                        NewCommandSourceHandler.class);
            } else if (wrapper.isDelete()) {
                handler = this.applicationContext.getBean("fixedDepositAccountApplicationDeletionCommandHandler",
                        NewCommandSourceHandler.class);
            } else if (wrapper.isRejectionOfFixedDepositAccountApplication()) {
                handler = this.applicationContext.getBean("fixedDepositAccountApplicationRejectedCommandHandler",
                        NewCommandSourceHandler.class);
            } else if (wrapper.isWithdrawFixedDepositAccountApplicationByApplicant()) {
                handler = this.applicationContext.getBean("fixedDepositAccountApplicationWithdrawnByApplicantCommandHandler",
                        NewCommandSourceHandler.class);
            } else if (wrapper.isApprovalOfFixedDepositAccountApplication()) {
                handler = this.applicationContext.getBean("fixedDepositAccountApplicationApprovalCommandHandler",
                        NewCommandSourceHandler.class);
            } else if (wrapper.isUndoApprovalOfFixedDepositAccountApplication()) {
                handler = this.applicationContext.getBean("fixedDepositAccountApplicationApprovalUndoCommandHandler",
                        NewCommandSourceHandler.class);
            } else if (wrapper.isDeposit()) {
                handler = this.applicationContext.getBean("fixedDepositAccountDepositCommandHandler", NewCommandSourceHandler.class);
            } else if (wrapper.isWithdrawal()) {
                handler = this.applicationContext.getBean("withdrawalFixedDepositAccountCommandHandler", NewCommandSourceHandler.class);
            } else if (wrapper.isActivation()) {
                handler = this.applicationContext.getBean("activateFixedDepositAccountCommandHandler", NewCommandSourceHandler.class);
            } else if (wrapper.isInterestCalculation()) {
                handler = this.applicationContext.getBean("calculateInterestFixedDepositAccountCommandHandler",
                        NewCommandSourceHandler.class);
            } else if (wrapper.isInterestPosting()) {
                handler = this.applicationContext.getBean("postInterestFixedDepositAccountCommandHandler", NewCommandSourceHandler.class);
            } else if (wrapper.isUndoTransaction()) {
                handler = this.applicationContext
                        .getBean("undoTransactionFixedDepositAccountCommandHandler", NewCommandSourceHandler.class);
            } else if (wrapper.isAdjustTransaction()) {
                handler = this.applicationContext.getBean("fixedDepositTransactionAdjustmentCommandHandler", NewCommandSourceHandler.class);
            } else if (wrapper.isDepositAccountClose()) {
                handler = this.applicationContext.getBean("closeFixedDepositAccountCommandHandler", NewCommandSourceHandler.class);
            } else if (wrapper.isDepositAccountPrematureClose()) {
                handler = this.applicationContext.getBean("prematureCloseFixedDepositAccountCommandHandler", NewCommandSourceHandler.class);
            } else {
                throw new UnsupportedCommandException(wrapper.commandName());
            }
        } else if (wrapper.isRecurringDepositAccountResource()) {
            if (wrapper.isCreate()) {
                handler = this.applicationContext.getBean("recurringDepositAccountApplicationSubmittalCommandHandler",
                        NewCommandSourceHandler.class);
            } else if (wrapper.isUpdate()) {
                handler = this.applicationContext.getBean("recurringDepositAccountApplicationModificationCommandHandler",
                        NewCommandSourceHandler.class);
            } else if (wrapper.isDelete()) {
                handler = this.applicationContext.getBean("recurringDepositAccountApplicationDeletionCommandHandler",
                        NewCommandSourceHandler.class);
            } else if (wrapper.isRejectionOfRecurringDepositAccountApplication()) {
                handler = this.applicationContext.getBean("recurringDepositAccountApplicationRejectedCommandHandler",
                        NewCommandSourceHandler.class);
            } else if (wrapper.isWithdrawRecurringDepositAccountApplicationByApplicant()) {
                handler = this.applicationContext.getBean("recurringDepositAccountApplicationWithdrawnByApplicantCommandHandler",
                        NewCommandSourceHandler.class);
            } else if (wrapper.isApprovalOfRecurringDepositAccountApplication()) {
                handler = this.applicationContext.getBean("recurringDepositAccountApplicationApprovalCommandHandler",
                        NewCommandSourceHandler.class);
            } else if (wrapper.isUndoApprovalOfRecurringDepositAccountApplication()) {
                handler = this.applicationContext.getBean("recurringDepositAccountApplicationApprovalUndoCommandHandler",
                        NewCommandSourceHandler.class);
            } else if (wrapper.isDepositAmountUpdateForRecurringDepositAccount()) {
                handler = this.applicationContext.getBean("recurringDepositAccountUpdateDepositAmountCommandHandler",
                        NewCommandSourceHandler.class);
            } else if (wrapper.isDeposit()) {
                handler = this.applicationContext.getBean("recurringDepositAccountDepositCommandHandler", NewCommandSourceHandler.class);
            } else if (wrapper.isWithdrawal()) {
                handler = this.applicationContext.getBean("withdrawalRecurringDepositAccountCommandHandler", NewCommandSourceHandler.class);
            } else if (wrapper.isActivation()) {
                handler = this.applicationContext.getBean("activateRecurringDepositAccountCommandHandler", NewCommandSourceHandler.class);
            } else if (wrapper.isInterestCalculation()) {
                handler = this.applicationContext.getBean("calculateInterestRecurringDepositAccountCommandHandler",
                        NewCommandSourceHandler.class);
            } else if (wrapper.isInterestPosting()) {
                handler = this.applicationContext.getBean("postInterestRecurringDepositAccountCommandHandler",
                        NewCommandSourceHandler.class);
            } else if (wrapper.isUndoTransaction()) {
                handler = this.applicationContext.getBean("undoTransactionRecurringDepositAccountCommandHandler",
                        NewCommandSourceHandler.class);
            } else if (wrapper.isAdjustTransaction()) {
                handler = this.applicationContext.getBean("recurringDepositTransactionAdjustmentCommandHandler",
                        NewCommandSourceHandler.class);
            } else if (wrapper.isDepositAccountClose()) {
                handler = this.applicationContext.getBean("closeRecurringDepositAccountCommandHandler", NewCommandSourceHandler.class);
            } else if (wrapper.isDepositAccountPrematureClose()) {
                handler = this.applicationContext.getBean("prematureCloseRecurringDepositAccountCommandHandler",
                        NewCommandSourceHandler.class);
            } else {
                throw new UnsupportedCommandException(wrapper.commandName());
            }
        } else if (wrapper.isInterestRateChartResource()) {
            if (wrapper.isCreate()) {
                handler = this.applicationContext.getBean("createInterestRateChartCommandHandler", NewCommandSourceHandler.class);
            } else if (wrapper.isUpdate()) {
                handler = this.applicationContext.getBean("updateInterestRateChartCommandHandler", NewCommandSourceHandler.class);
            } else if (wrapper.isDelete()) {
                handler = this.applicationContext.getBean("deleteInterestRateChartCommandHandler", NewCommandSourceHandler.class);
            } else {
                throw new UnsupportedCommandException(wrapper.commandName());
            }
        } else if (wrapper.isInterestRateChartSlabResource()) {
            if (wrapper.isCreate()) {
                handler = this.applicationContext.getBean("createInterestRateChartSlabCommandHandler", NewCommandSourceHandler.class);
            } else if (wrapper.isUpdate()) {
                handler = this.applicationContext.getBean("updateInterestRateChartSlabCommandHandler", NewCommandSourceHandler.class);
            } else if (wrapper.isDelete()) {
                handler = this.applicationContext.getBean("deleteInterestRateChartSlabCommandHandler", NewCommandSourceHandler.class);
            } else {
                throw new UnsupportedCommandException(wrapper.commandName());
            }
        } else if (wrapper.isCalendarResource()) {
            if (wrapper.isCreate()) {
                handler = this.applicationContext.getBean("createCalendarCommandHandler", NewCommandSourceHandler.class);
            } else if (wrapper.isUpdate()) {
                handler = this.applicationContext.getBean("updateCalendarCommandHandler", NewCommandSourceHandler.class);
            } else if (wrapper.isDelete()) {
                handler = this.applicationContext.getBean("deleteCalendarCommandHandler", NewCommandSourceHandler.class);
            } else {
                throw new UnsupportedCommandException(wrapper.commandName());
            }
        } else if (wrapper.isGroupResource()) {
            if (wrapper.isCreate()) {
                handler = this.applicationContext.getBean("createGroupCommandHandler", NewCommandSourceHandler.class);
            } else if (wrapper.isUpdate()) {
                handler = this.applicationContext.getBean("updateGroupCommandHandler", NewCommandSourceHandler.class);
            } else if (wrapper.isUnassignStaff()) {
                handler = this.applicationContext.getBean("unassignGroupStaffCommandHandler", NewCommandSourceHandler.class);
            } else if (wrapper.isDelete()) {
                handler = this.applicationContext.getBean("deleteGroupCommandHandler", NewCommandSourceHandler.class);
            } else if (wrapper.isGroupActivation()) {
                handler = this.applicationContext.getBean("activateGroupCommandHandler", NewCommandSourceHandler.class);
            } else if (wrapper.isAssociateClients()) {
                handler = this.applicationContext.getBean("associateClientsToGroupCommandHandler", NewCommandSourceHandler.class);
            } else if (wrapper.isDisassociateClients()) {
                handler = this.applicationContext.getBean("disassociateClientsFromGroupCommandHandler", NewCommandSourceHandler.class);
            } else if (wrapper.isSaveGroupCollectionSheet()) {
                handler = this.applicationContext.getBean("saveGroupCollectionSheetCommandHandler", NewCommandSourceHandler.class);
            } else if (wrapper.isAssignGroupRole()) {
                handler = this.applicationContext.getBean("assignRoleCommandHandler", NewCommandSourceHandler.class);
            } else if (wrapper.isUnAssignGroupRole()) {
                handler = this.applicationContext.getBean("unassignRoleCommandHandler", NewCommandSourceHandler.class);
            } else if (wrapper.isUpdateGroupRole()) {
                handler = this.applicationContext.getBean("updateGroupRoleCommandHandler", NewCommandSourceHandler.class);
            } else if (wrapper.isAssignStaff()) {
                handler = this.applicationContext.getBean("assignGroupStaffCommandHandler", NewCommandSourceHandler.class);
            } else if (wrapper.isTransferClientsBetweenGroups()) {
                handler = this.applicationContext.getBean("transferClientsBetweenGroupsCommandHandler", NewCommandSourceHandler.class);
            } else if (wrapper.isGroupClose()) {
                handler = this.applicationContext.getBean("closeGroupCommandHandler", NewCommandSourceHandler.class);
            } else {
                throw new UnsupportedCommandException(wrapper.commandName());
            }
        } else if (wrapper.isCenterResource()) {
            if (wrapper.isCreate()) {
                handler = this.applicationContext.getBean("createCenterCommandHandler", NewCommandSourceHandler.class);
            } else if (wrapper.isUpdate()) {
                handler = this.applicationContext.getBean("updateCenterCommandHandler", NewCommandSourceHandler.class);
            } else if (wrapper.isDelete()) {
                handler = this.applicationContext.getBean("deleteCenterCommandHandler", NewCommandSourceHandler.class);
            } else if (wrapper.isCenterActivation()) {
                handler = this.applicationContext.getBean("activateCenterCommandHandler", NewCommandSourceHandler.class);
            } else if (wrapper.isSaveCenterCollectionSheet()) {
                handler = this.applicationContext.getBean("saveCenterCollectionSheetCommandHandler", NewCommandSourceHandler.class);
            } else if (wrapper.isCenterClose()) {
                handler = this.applicationContext.getBean("closeCenterCommandHandler", NewCommandSourceHandler.class);
            } else if (wrapper.isCenterDisassociateGroups()) {
                handler = this.applicationContext.getBean("disassociateGroupsFromCenterCommandHandler", NewCommandSourceHandler.class);
            } else if (wrapper.isCenterAssociateGroups()) {
                handler = this.applicationContext.getBean("associateGroupsToCenterCommandHandler", NewCommandSourceHandler.class);
            } else {
                throw new UnsupportedCommandException(wrapper.commandName());
            }
        } else if (wrapper.isCollectionSheetResource()) {
            if (wrapper.isUpdate()) {
                handler = this.applicationContext.getBean("updateCollectionSheetCommandHandler", NewCommandSourceHandler.class);
            } else if (wrapper.isSaveIndividualCollectionSheet()) {
                handler = this.applicationContext.getBean("saveIndividualCollectionSheetCommandHandler", NewCommandSourceHandler.class);
            } else {
                throw new UnsupportedCommandException(wrapper.commandName());
            }
        } else if (wrapper.isReportResource()) {
            if (wrapper.isCreate()) {
                handler = this.applicationContext.getBean("createReportCommandHandler", NewCommandSourceHandler.class);
            } else if (wrapper.isUpdate()) {
                handler = this.applicationContext.getBean("updateReportCommandHandler", NewCommandSourceHandler.class);
            } else if (wrapper.isDelete()) {
                handler = this.applicationContext.getBean("deleteReportCommandHandler", NewCommandSourceHandler.class);
            } else {
                throw new UnsupportedCommandException(wrapper.commandName());
            }
        } else if (wrapper.isAccountingRuleResource()) {
            if (wrapper.isCreate()) {
                handler = this.applicationContext.getBean("createAccountingRuleCommandHandler", NewCommandSourceHandler.class);
            } else if (wrapper.isUpdate()) {
                handler = this.applicationContext.getBean("updateAccountingRuleCommandHandler", NewCommandSourceHandler.class);
            } else if (wrapper.isDelete()) {
                handler = this.applicationContext.getBean("deleteAccountingRuleCommandHandler", NewCommandSourceHandler.class);
            } else {
                throw new UnsupportedCommandException(wrapper.commandName());
            }
        } else if (wrapper.isXBRLMappingResource()) {
            if (wrapper.isUpdate()) {
                handler = this.applicationContext.getBean("updateTaxonomyMappingCommandHandler", NewCommandSourceHandler.class);
            } else {
                throw new UnsupportedCommandException(wrapper.commandName());
            }
        } else if (wrapper.isHolidayResource()) {
            if (wrapper.isCreate()) {
                handler = this.applicationContext.getBean("createHolidayCommandHandler", NewCommandSourceHandler.class);
            } else if (wrapper.isHolidayActivation()) {
                handler = this.applicationContext.getBean("activateHolidayCommandHandler", NewCommandSourceHandler.class);
            } else if (wrapper.isUpdate()) {
                handler = this.applicationContext.getBean("updateHolidayCommandHandler", NewCommandSourceHandler.class);
            } else if (wrapper.isDelete()) {
                handler = this.applicationContext.getBean("deleteHolidayCommandHandler", NewCommandSourceHandler.class);
            } else {
                throw new UnsupportedCommandException(wrapper.commandName());
            }
        } else if (wrapper.isProductMixResource()) {
            if (wrapper.isCreate()) {
                handler = this.applicationContext.getBean("createProductMixCommandHandler", NewCommandSourceHandler.class);
            } else if (wrapper.isUpdateOperation()) {
                handler = this.applicationContext.getBean("updateProductMixCommandHandler", NewCommandSourceHandler.class);
            } else if (wrapper.isDeleteOperation()) {
                handler = this.applicationContext.getBean("deleteProductMixCommandHandler", NewCommandSourceHandler.class);
            } else {
                throw new UnsupportedCommandException(wrapper.commandName());
            }
        } else if (wrapper.isSchedulerResource()) {
            if (wrapper.isUpdate()) {
                handler = this.applicationContext.getBean("updateJobDetailCommandhandler", NewCommandSourceHandler.class);
            } else {
                throw new UnsupportedCommandException(wrapper.commandName());
            }
        } else if (wrapper.isCacheResource()) {
            if (wrapper.isUpdateOperation()) {
                handler = this.applicationContext.getBean("updateCacheCommandHandler", NewCommandSourceHandler.class);
            } else {
                throw new UnsupportedCommandException(wrapper.commandName());
            }
        } else if (wrapper.isMeetingResource()) {
            if (wrapper.isCreate()) {
                handler = this.applicationContext.getBean("createMeetingCommandHandler", NewCommandSourceHandler.class);
            } else if (wrapper.isUpdate()) {
                handler = this.applicationContext.getBean("updateMeetingCommandHandler", NewCommandSourceHandler.class);
            } else if (wrapper.isDelete()) {
                handler = this.applicationContext.getBean("deleteMeetingCommandHandler", NewCommandSourceHandler.class);
            } else if (wrapper.isSaveOrUpdateAttendance()) {
                handler = this.applicationContext.getBean("updateMeetingAttendanceCommandHandler", NewCommandSourceHandler.class);
            } else {
                throw new UnsupportedCommandException(wrapper.commandName());
            }
        } else if (wrapper.isTemplateRessource()) {

            if (wrapper.isCreate()) {
                handler = this.applicationContext.getBean("createTemplateCommandHandler", NewCommandSourceHandler.class);
            } else if (wrapper.isUpdate()) {
                handler = this.applicationContext.getBean("updateTemplateCommandHandler", NewCommandSourceHandler.class);
            } else if (wrapper.isDelete()) {
                handler = this.applicationContext.getBean("deleteTemplateCommandHandler", NewCommandSourceHandler.class);
            } else {
                throw new UnsupportedCommandException(wrapper.commandName());
            }

        } else if (wrapper.isTemplateRessource()) {
            if (wrapper.isCreate()) {
                handler = this.applicationContext.getBean("createTemplateCommandHandler", NewCommandSourceHandler.class);
            } else if (wrapper.isUpdate()) {
                handler = this.applicationContext.getBean("updateTemplateCommandHandler", NewCommandSourceHandler.class);
            } else if (wrapper.isDelete()) {
                handler = this.applicationContext.getBean("deleteTemplateCommandHandler", NewCommandSourceHandler.class);
            } else {
                throw new UnsupportedCommandException(wrapper.commandName());
            }

        } else if (wrapper.isStandingInstruction()) {
            if (wrapper.isCreate()) {
                handler = this.applicationContext.getBean("createStandingInstructionCommandHandler", NewCommandSourceHandler.class);
            } else if (wrapper.isUpdate()) {
                handler = this.applicationContext.getBean("updateStandingInstructionCommandHandler", NewCommandSourceHandler.class);
            } else if (wrapper.isDelete()) {
                handler = this.applicationContext.getBean("deleteStandingInstructionCommandHandler", NewCommandSourceHandler.class);
            } else {
                throw new UnsupportedCommandException(wrapper.commandName());
            }

        } else if (wrapper.isFinancialActivityAccountMapping()) {
            if (wrapper.isCreate()) {
                handler = this.applicationContext.getBean("createFinancialActivityAccountHandler", NewCommandSourceHandler.class);
            } else if (wrapper.isUpdate()) {
                handler = this.applicationContext.getBean("updateFinancialActivityAccountCommandHandler", NewCommandSourceHandler.class);
            } else if (wrapper.isDelete()) {
                handler = this.applicationContext.getBean("deleteFinancialActivityAccountCommandHandler", NewCommandSourceHandler.class);
            } else {
                throw new UnsupportedCommandException(wrapper.commandName());
            }
        } else if (wrapper.isLikelihoodResource()) {
            if (wrapper.isUpdateLikelihood()) {
                handler = this.applicationContext.getBean("updateLikelihoodCommandHandler", NewCommandSourceHandler.class);
            } else {
                throw new UnsupportedCommandException(wrapper.commandName());
            }
        } else if (wrapper.isSurveyResource()) {
            if (wrapper.isRegisterSurvey()) {
                handler = this.applicationContext.getBean("registerSurveyCommandHandler", NewCommandSourceHandler.class);
            } else if (wrapper.isFullFilSurvey()) {
                handler = this.applicationContext.getBean("fullFilSurveyCommandHandler", NewCommandSourceHandler.class);
            } else {
                throw new UnsupportedCommandException(wrapper.commandName());
            }
        } else if (wrapper.isLoanRescheduleResource()) {
            if (wrapper.isCreate()) {
                handler = this.applicationContext.getBean("createLoanRescheduleRequestCommandHandler", NewCommandSourceHandler.class);
            } else if (wrapper.isApprove()) {
                handler = this.applicationContext.getBean("approveLoanRescheduleRequestCommandHandler", NewCommandSourceHandler.class);
            } else if (wrapper.isReject()) {
                handler = this.applicationContext.getBean("rejectLoanRescheduleRequestCommandHandler", NewCommandSourceHandler.class);
            } else {
                throw new UnsupportedCommandException(wrapper.commandName());
            }
        } else if (wrapper.isAccountNumberFormatResource()) {
            if (wrapper.isCreate()) {
                handler = this.applicationContext.getBean("createAccountNumberFormatCommandHandler", NewCommandSourceHandler.class);
            } else if (wrapper.isUpdate()) {
                handler = this.applicationContext.getBean("updateAccountNumberFormatCommandHandler", NewCommandSourceHandler.class);
            } else if (wrapper.isDelete()) {
                handler = this.applicationContext.getBean("deleteAccountNumberFormatCommandHandler", NewCommandSourceHandler.class);
            } else {
                throw new UnsupportedCommandException(wrapper.commandName());
            }
        } else if (wrapper.isEntityMappingResource()) {
            if (wrapper.isCreate()) {
                handler = this.applicationContext.getBean("createEntityToEntityMappingCommandHandler", NewCommandSourceHandler.class);
            } else if (wrapper.isUpdate()) {
                handler = this.applicationContext.getBean("updateEntityToEntityMappingCommandHandler", NewCommandSourceHandler.class);
            } else if (wrapper.isDelete()) {
                handler = this.applicationContext.getBean("deleteEntityToEntityMappingCommandHandler", NewCommandSourceHandler.class);
            } else {
                throw new UnsupportedCommandException(wrapper.commandName());
            }
<<<<<<< HEAD
        } else if (wrapper.isWorkingDaysResource()) {
            if (wrapper.isUpdate()) {
                handler = this.applicationContext.getBean("updateWorkingDaysCommandHandler", NewCommandSourceHandler.class);
            } else {
                throw new UnsupportedCommandException(wrapper.commandName());
            }
        } else if (wrapper.isPasswordPreferencesResource()) {
            if (wrapper.isUpdate()) {
                handler = this.applicationContext.getBean("updatePasswordPreferencesCommandHandler", NewCommandSourceHandler.class);

            } else {
                throw new UnsupportedCommandException(wrapper.commandName());
            }
=======

        } else if (wrapper.isPaymentTypeResource()) {
            if (wrapper.isCreate()) {
                handler = this.applicationContext.getBean("createPaymentTypeCommandHandler", NewCommandSourceHandler.class);
            } else if (wrapper.isUpdate()) {
                handler = this.applicationContext.getBean("updatePaymentTypeCommandHandler", NewCommandSourceHandler.class);
            } else if (wrapper.isDelete()) {
                handler = this.applicationContext.getBean("deletePaymentTypeCommandHandler", NewCommandSourceHandler.class);
            } else {
                throw new UnsupportedCommandException(wrapper.commandName());
            }

>>>>>>> c73e38fc
        } else {

            throw new UnsupportedCommandException(wrapper.commandName());
        }

        return handler;
    }

    @Override
    public boolean validateCommand(final CommandWrapper commandWrapper, final AppUser user) {
        boolean rollbackTransaction = this.configurationDomainService.isMakerCheckerEnabledForTask(commandWrapper.taskPermissionName());
        user.validateHasPermissionTo(commandWrapper.getTaskPermissionName());
        return rollbackTransaction;
    }

    private void publishEvent(final String entityName, final String actionName, final CommandProcessingResult result) {

        final String authToken = ThreadLocalContextUtil.getAuthToken();
        final String tenantIdentifier = ThreadLocalContextUtil.getTenant().getTenantIdentifier();
        final AppUser appUser = this.context.authenticatedUser();

        final HookEventSource hookEventSource = new HookEventSource(entityName, actionName);

        final String serializedResult = this.toApiResultJsonSerializer.serialize(result);

        final HookEvent applicationEvent = new HookEvent(hookEventSource, serializedResult, tenantIdentifier, appUser, authToken);

        applicationContext.publishEvent(applicationEvent);
    }
}<|MERGE_RESOLUTION|>--- conflicted
+++ resolved
@@ -923,7 +923,6 @@
             } else {
                 throw new UnsupportedCommandException(wrapper.commandName());
             }
-<<<<<<< HEAD
         } else if (wrapper.isWorkingDaysResource()) {
             if (wrapper.isUpdate()) {
                 handler = this.applicationContext.getBean("updateWorkingDaysCommandHandler", NewCommandSourceHandler.class);
@@ -937,7 +936,6 @@
             } else {
                 throw new UnsupportedCommandException(wrapper.commandName());
             }
-=======
 
         } else if (wrapper.isPaymentTypeResource()) {
             if (wrapper.isCreate()) {
@@ -950,7 +948,6 @@
                 throw new UnsupportedCommandException(wrapper.commandName());
             }
 
->>>>>>> c73e38fc
         } else {
 
             throw new UnsupportedCommandException(wrapper.commandName());
