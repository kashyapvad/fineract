--- conflicted
+++ resolved
@@ -26,8 +26,7 @@
 
     public CommandWrapper build() {
         return new CommandWrapper(this.officeId, this.groupId, this.clientId, this.loanId, this.savingsId, this.actionName,
-                this.entityName, this.entityId, this.subentityId, this.href, this.json, this.transactionId, this.productId,
-                this.templateId);
+                this.entityName, this.entityId, this.subentityId, this.href, this.json, this.transactionId, this.productId, this.templateId);
     }
 
     public CommandWrapperBuilder withLoanId(final Long withLoanId) {
@@ -516,39 +515,6 @@
         }
     }
 
-    public CommandWrapperBuilder registerDBDatatable(final String datatable,final String apptable)
-    {
-        this.actionName = "REGISTER";
-        this.entityName = "DATATABLE";
-        this.entityId = null;
-        this.href = "/datatables/register/" + datatable+"/"+apptable;
-
-        return this;
-
-    }
-
-    public CommandWrapperBuilder registerSurvey(final String datatable,final String apptable)
-    {
-        this.actionName = "REGISTER";
-        this.entityName = "SURVEY";
-        this.entityId = null;
-        this.href = "/survey/register/" + datatable+"/"+apptable;
-
-        return this;
-
-    }
-
-    public CommandWrapperBuilder fullFilSurvey(final String datatable, final Long apptableId) {
-
-        this.entityName =datatable;
-        this.entityId = apptableId;
-        this.actionName = "CREATE";
-
-        this.href = "/survey/" + datatable + "/" + apptableId;
-
-        return this;
-    }
-
     public CommandWrapperBuilder createLoanCharge(final Long loanId) {
         this.actionName = "CREATE";
         this.entityName = "LOANCHARGE";
@@ -1215,7 +1181,7 @@
         this.actionName = "CREATE";
         this.entityName = "CHARTSLAB";
         this.entityId = null;
-        this.subentityId = chartId; //refer to chart id 
+        this.subentityId = chartId; // refer to chart id
         this.href = "/interestratechart/" + chartId + "/chartdetails/template";
         return this;
     }
@@ -1224,7 +1190,7 @@
         this.actionName = "UPDATE";
         this.entityName = "CHARTSLAB";
         this.entityId = chartSlabId;
-        this.subentityId = chartId;//refers parent chart
+        this.subentityId = chartId;// refers parent chart
         this.href = "/interestratechart/" + chartId + "/chartdetails/" + chartSlabId;
         return this;
     }
@@ -1233,7 +1199,7 @@
         this.actionName = "DELETE";
         this.entityName = "CHARTSLAB";
         this.entityId = chartSlabId;
-        this.subentityId = chartId;//refers parent chart
+        this.subentityId = chartId;// refers parent chart
         this.href = "/interestratechart/" + chartId + "/chartdetails/" + chartSlabId;
         return this;
     }
@@ -1720,7 +1686,6 @@
         return this;
     }
 
-<<<<<<< HEAD
     /**
      * Deposit account mappings
      */
@@ -2017,13 +1982,36 @@
         return this;
     }
 
-=======
+    public CommandWrapperBuilder registerDBDatatable(final String datatable, final String apptable) {
+        this.actionName = "REGISTER";
+        this.entityName = "DATATABLE";
+        this.entityId = null;
+        this.href = "/datatables/register/" + datatable + "/" + apptable;
+        return this;
+    }
+
+    public CommandWrapperBuilder registerSurvey(final String datatable, final String apptable) {
+        this.actionName = "REGISTER";
+        this.entityName = "SURVEY";
+        this.entityId = null;
+        this.href = "/survey/register/" + datatable + "/" + apptable;
+        return this;
+    }
+
+    public CommandWrapperBuilder fullFilSurvey(final String datatable, final Long apptableId) {
+        this.entityName = datatable;
+        this.entityId = apptableId;
+        this.actionName = "CREATE";
+        this.href = "/survey/" + datatable + "/" + apptableId;
+        return this;
+    }
+
     public CommandWrapperBuilder updateLikelihood(final Long entityId) {
         this.actionName = "UPDATE";
         this.entityName = "LIKELIHOOD";
-        this.href = "/likelihood/"+entityId;
+        this.href = "/likelihood/" + entityId;
         this.entityId = entityId;
         return this;
     }
->>>>>>> 1ca510b0
+
 }