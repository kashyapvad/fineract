--- conflicted
+++ resolved
@@ -87,12 +87,8 @@
     private final SavingsAccountRepository savingsRepository;
     private final CommandProcessingService commandProcessingService;
     private final CalendarInstanceRepository calendarInstanceRepository;
-<<<<<<< HEAD
     private final ConfigurationDomainService configurationDomainService;
-=======
     private final SavingsAccountRepository savingsAccountRepository;
-
->>>>>>> 4cb8ca8c
 
     @Autowired
     public GroupingTypesWritePlatformServiceJpaRepositoryImpl(final PlatformSecurityContext context,
@@ -101,11 +97,8 @@
             final GroupLevelRepository groupLevelRepository, final GroupingTypesDataValidator fromApiJsonDeserializer,
             final LoanRepository loanRepository, final SavingsAccountRepository savingsRepository,
             final CodeValueRepositoryWrapper codeValueRepository, final CommandProcessingService commandProcessingService,
-<<<<<<< HEAD
-            final CalendarInstanceRepository calendarInstanceRepository, final ConfigurationDomainService configurationDomainService) {
-=======
-            final CalendarInstanceRepository calendarInstanceRepository,final SavingsAccountRepository savingsAccountRepository) {
->>>>>>> 4cb8ca8c
+            final CalendarInstanceRepository calendarInstanceRepository, final ConfigurationDomainService configurationDomainService,
+            final SavingsAccountRepository savingsAccountRepository) {
         this.context = context;
         this.groupRepository = groupRepository;
         this.clientRepositoryWrapper = clientRepositoryWrapper;
@@ -119,11 +112,8 @@
         this.codeValueRepository = codeValueRepository;
         this.commandProcessingService = commandProcessingService;
         this.calendarInstanceRepository = calendarInstanceRepository;
-<<<<<<< HEAD
         this.configurationDomainService = configurationDomainService;
-=======
         this.savingsAccountRepository = savingsAccountRepository;
->>>>>>> 4cb8ca8c
     }
 
     private CommandProcessingResult createGroupingType(final JsonCommand command, final GroupTypes groupingType, final Long centerId) {
@@ -440,7 +430,7 @@
     }
 
     @Override
-    public CommandProcessingResult assignGroupOrCenterStaff(final Long groupId,final JsonCommand command) {
+    public CommandProcessingResult assignGroupOrCenterStaff(final Long groupId, final JsonCommand command) {
 
         this.context.authenticatedUser();
 
@@ -453,29 +443,32 @@
         Staff staff = null;
         final Long staffId = command.longValueOfParameterNamed(GroupingTypesApiConstants.staffIdParamName);
 
-        final boolean inheritStaffForClientAccounts = command.booleanPrimitiveValueOfParameterNamed(GroupingTypesApiConstants.inheritStaffForClientAccounts);
+        final boolean inheritStaffForClientAccounts = command
+                .booleanPrimitiveValueOfParameterNamed(GroupingTypesApiConstants.inheritStaffForClientAccounts);
         staff = this.staffRepository.findByOfficeHierarchyWithNotFoundDetection(staffId, groupForUpdate.getOffice().getHierarchy());
         groupForUpdate.updateStaff(staff);
 
-        if(inheritStaffForClientAccounts){
+        if (inheritStaffForClientAccounts) {
             LocalDate loanOfficerReassignmentDate = LocalDate.now();
             /*
-            update loan officer for client and  update loan officer for clients loans and savings
-            */
+             * update loan officer for client and update loan officer for
+             * clients loans and savings
+             */
             Set<Client> clients = groupForUpdate.getClientMembers();
-            if(clients !=null){
-                for(Client client : clients){
+            if (clients != null) {
+                for (Client client : clients) {
                     client.updateStaff(staff);
-                    if(this.loanRepository.doNonClosedLoanAccountsExistForClient(client.getId())){
-                        for(final Loan loan :this.loanRepository.findLoanByClientId(client.getId())){
-                            if (loan.isDisbursed() && !loan.isClosed()){
-                                loan.reassignLoanOfficer(staff,loanOfficerReassignmentDate);
+                    if (this.loanRepository.doNonClosedLoanAccountsExistForClient(client.getId())) {
+                        for (final Loan loan : this.loanRepository.findLoanByClientId(client.getId())) {
+                            if (loan.isDisbursed() && !loan.isClosed()) {
+                                loan.reassignLoanOfficer(staff, loanOfficerReassignmentDate);
                             }
                         }
                     }
-                    if(this.savingsAccountRepository.doNonClosedSavingAccountsExistForClient(client.getId())){
-                        for (final SavingsAccount savingsAccount : this.savingsAccountRepository.findSavingAccountByClientId(client.getId())){
-                            if (!savingsAccount.isClosed()){
+                    if (this.savingsAccountRepository.doNonClosedSavingAccountsExistForClient(client.getId())) {
+                        for (final SavingsAccount savingsAccount : this.savingsAccountRepository
+                                .findSavingAccountByClientId(client.getId())) {
+                            if (!savingsAccount.isClosed()) {
                                 savingsAccount.update(staff);
                             }
                         }
