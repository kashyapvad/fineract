/**
 * This Source Code Form is subject to the terms of the Mozilla Public
 * License, v. 2.0. If a copy of the MPL was not distributed with this file,
 * You can obtain one at http://mozilla.org/MPL/2.0/.
 */
package org.mifosplatform.portfolio.loanproduct.data;

import java.math.BigDecimal;
import java.util.ArrayList;
import java.util.Collection;
import java.util.List;
import java.util.Map;

import org.joda.time.LocalDate;
import org.mifosplatform.accounting.common.AccountingEnumerations;
import org.mifosplatform.accounting.common.AccountingRuleType;
import org.mifosplatform.accounting.glaccount.data.GLAccountData;
import org.mifosplatform.accounting.producttoaccountmapping.data.ChargeToGLAccountMapper;
import org.mifosplatform.accounting.producttoaccountmapping.data.PaymentTypeToGLAccountMapper;
import org.mifosplatform.infrastructure.codes.data.CodeValueData;
import org.mifosplatform.infrastructure.core.data.EnumOptionData;
import org.mifosplatform.organisation.monetary.data.CurrencyData;
import org.mifosplatform.portfolio.calendar.data.CalendarData;
import org.mifosplatform.portfolio.charge.data.ChargeData;
import org.mifosplatform.portfolio.common.domain.DaysInMonthType;
import org.mifosplatform.portfolio.common.domain.DaysInYearType;
import org.mifosplatform.portfolio.common.domain.PeriodFrequencyType;
import org.mifosplatform.portfolio.common.service.CommonEnumerations;
import org.mifosplatform.portfolio.fund.data.FundData;
import org.mifosplatform.portfolio.loanaccount.data.LoanInterestRecalculationData;
import org.mifosplatform.portfolio.loanproduct.domain.AmortizationMethod;
import org.mifosplatform.portfolio.loanproduct.domain.InterestCalculationPeriodMethod;
import org.mifosplatform.portfolio.loanproduct.domain.InterestMethod;
import org.mifosplatform.portfolio.loanproduct.service.LoanEnumerations;
import org.springframework.util.CollectionUtils;

/**
 * Immutable data object to represent loan products.
 */
public class LoanProductData {

    private final Long id;
    private final String name;
    private final String shortName;
    private final String description;
    private final Long fundId;
    private final String fundName;
    private final boolean includeInBorrowerCycle;
    private final boolean useBorrowerCycle;
    private final LocalDate startDate;
    private final LocalDate closeDate;
    private final String status;
    private final String externalId;
    // terms
    private final CurrencyData currency;
    private final BigDecimal principal;
    private final BigDecimal minPrincipal;
    private final BigDecimal maxPrincipal;
    private final Integer numberOfRepayments;
    private final Integer minNumberOfRepayments;
    private final Integer maxNumberOfRepayments;
    private final Integer repaymentEvery;
    private final EnumOptionData repaymentFrequencyType;
    private final BigDecimal interestRatePerPeriod;
    private final BigDecimal minInterestRatePerPeriod;
    private final BigDecimal maxInterestRatePerPeriod;
    private final EnumOptionData interestRateFrequencyType;
    private final BigDecimal annualInterestRate;

    // settings
    private final EnumOptionData amortizationType;
    private final EnumOptionData interestType;
    private final EnumOptionData interestCalculationPeriodType;
    private final BigDecimal inArrearsTolerance;
    private final Long transactionProcessingStrategyId;
    private final String transactionProcessingStrategyName;
    private final Integer graceOnPrincipalPayment;
    private final Integer graceOnInterestPayment;
    private final Integer graceOnInterestCharged;
    private final Integer graceOnArrearsAgeing;
    private final Integer overdueDaysForNPA;
    private final EnumOptionData daysInMonthType;
    private final EnumOptionData daysInYearType;
    private final boolean isInterestRecalculationEnabled;
    private final LoanProductInterestRecalculationData interestRecalculationData;
    private final Integer minimumDaysBetweenDisbursalAndFirstRepayment;

    // charges
    private final Collection<ChargeData> charges;

    private final Collection<LoanProductBorrowerCycleVariationData> principalVariationsForBorrowerCycle;
    private final Collection<LoanProductBorrowerCycleVariationData> interestRateVariationsForBorrowerCycle;
    private final Collection<LoanProductBorrowerCycleVariationData> numberOfRepaymentVariationsForBorrowerCycle;
    // accounting
    private final EnumOptionData accountingRule;
    private Map<String, Object> accountingMappings;
    private Collection<PaymentTypeToGLAccountMapper> paymentChannelToFundSourceMappings;
    private Collection<ChargeToGLAccountMapper> feeToIncomeAccountMappings;
    private Collection<ChargeToGLAccountMapper> penaltyToIncomeAccountMappings;

    // template related
    private final Collection<FundData> fundOptions;
    @SuppressWarnings("unused")
    private final Collection<CodeValueData> paymentTypeOptions;
    @SuppressWarnings("unused")
    private final Collection<CurrencyData> currencyOptions;
    private final List<EnumOptionData> repaymentFrequencyTypeOptions;
    private final List<EnumOptionData> interestRateFrequencyTypeOptions;
    private final List<EnumOptionData> amortizationTypeOptions;
    private final List<EnumOptionData> interestTypeOptions;
    private final List<EnumOptionData> interestCalculationPeriodTypeOptions;
    private final Collection<TransactionProcessingStrategyData> transactionProcessingStrategyOptions;
    private final Collection<ChargeData> chargeOptions;
    @SuppressWarnings("unused")
    private final Collection<ChargeData> penaltyOptions;
    @SuppressWarnings("unused")
    private final List<EnumOptionData> accountingRuleOptions;
    @SuppressWarnings("unused")
    private final Map<String, List<GLAccountData>> accountingMappingOptions;
    @SuppressWarnings("unused")
    private final List<EnumOptionData> valueConditionTypeOptions;
    @SuppressWarnings("unused")
    private final List<EnumOptionData> daysInMonthTypeOptions;
    @SuppressWarnings("unused")
    private final List<EnumOptionData> daysInYearTypeOptions;
    @SuppressWarnings("unused")
    private final List<EnumOptionData> interestRecalculationCompoundingTypeOptions;
    @SuppressWarnings("unused")
    private final List<EnumOptionData> rescheduleStrategyTypeOptions;

    @SuppressWarnings("unused")
    private final List<EnumOptionData> interestRecalculationFrequencyTypeOptions;

    private final Boolean multiDisburseLoan;
    private final Integer maxTrancheCount;
    private final BigDecimal outstandingLoanBalance;
    private final BigDecimal principalThresholdForLastInstalment;

    private final Boolean holdGuaranteeFunds;
    private final LoanProductGuaranteeData productGuaranteeData;
    private final Boolean accountMovesOutOfNPAOnlyOnArrearsCompletion;

    /**
     * Used when returning lookup information about loan product for dropdowns.
     */
    public static LoanProductData lookup(final Long id, final String name) {
        final String shortName = null;
        final String description = null;
        final CurrencyData currency = null;
        final BigDecimal principal = null;
        final BigDecimal minPrincipal = null;
        final BigDecimal maxPrincipal = null;
        final BigDecimal tolerance = null;
        final Integer numberOfRepayments = null;
        final Integer minNumberOfRepayments = null;
        final Integer maxNumberOfRepayments = null;
        final Integer repaymentEvery = null;
        final BigDecimal interestRatePerPeriod = null;
        final BigDecimal minInterestRatePerPeriod = null;
        final BigDecimal maxInterestRatePerPeriod = null;
        final BigDecimal annualInterestRate = null;
        final EnumOptionData repaymentFrequencyType = null;
        final EnumOptionData interestRateFrequencyType = null;
        final EnumOptionData amortizationType = null;
        final EnumOptionData interestType = null;
        final EnumOptionData interestCalculationPeriodType = null;
        final Long fundId = null;
        final String fundName = null;
        final Long transactionProcessingStrategyId = null;
        final String transactionProcessingStrategyName = null;
        final Integer graceOnPrincipalPayment = null;
        final Integer graceOnInterestPayment = null;
        final Integer graceOnInterestCharged = null;
        final Integer graceOnArrearsAgeing = null;
        final Integer overdueDaysForNPA = null;
        final Collection<ChargeData> charges = null;
        final Collection<LoanProductBorrowerCycleVariationData> principalVariations = new ArrayList<>(1);
        final Collection<LoanProductBorrowerCycleVariationData> interestRateVariations = new ArrayList<>(1);
        final Collection<LoanProductBorrowerCycleVariationData> numberOfRepaymentVariations = new ArrayList<>(1);
        final EnumOptionData accountingType = null;
        final boolean includeInBorrowerCycle = false;
        final boolean useBorrowerCycle = false;
        final LocalDate startDate = null;
        final LocalDate closeDate = null;
        final String status = null;
        final String externalId = null;
        final Boolean multiDisburseLoan = null;
        final Integer maxTrancheCount = null;
        final BigDecimal outstandingLoanBalance = null;
        final LoanProductGuaranteeData productGuaranteeData = null;
        final Boolean holdGuaranteeFunds = false;
<<<<<<< HEAD
        final BigDecimal principalThresholdForLastInstalment = null;
=======
        final boolean accountMovesOutOfNPAOnlyOnArrearsCompletion = false;
>>>>>>> 4b6d794a

        final EnumOptionData daysInMonthType = null;
        final EnumOptionData daysInYearType = null;
        final boolean isInterestRecalculationEnabled = false;
        final LoanProductInterestRecalculationData interestRecalculationData = null;
        final Integer minimumDaysBetweenDisbursalAndFirstRepayment = null;

        return new LoanProductData(id, name, shortName, description, currency, principal, minPrincipal, maxPrincipal, tolerance,
                numberOfRepayments, minNumberOfRepayments, maxNumberOfRepayments, repaymentEvery, interestRatePerPeriod,
                minInterestRatePerPeriod, maxInterestRatePerPeriod, annualInterestRate, repaymentFrequencyType, interestRateFrequencyType,
                amortizationType, interestType, interestCalculationPeriodType, fundId, fundName, transactionProcessingStrategyId,
                transactionProcessingStrategyName, graceOnPrincipalPayment, graceOnInterestPayment, graceOnInterestCharged, charges,
                accountingType, includeInBorrowerCycle, useBorrowerCycle, startDate, closeDate, status, externalId, principalVariations,
                interestRateVariations, numberOfRepaymentVariations, multiDisburseLoan, maxTrancheCount, outstandingLoanBalance,
                graceOnArrearsAgeing, overdueDaysForNPA, daysInMonthType, daysInYearType, isInterestRecalculationEnabled,
                interestRecalculationData, minimumDaysBetweenDisbursalAndFirstRepayment, holdGuaranteeFunds, productGuaranteeData,
<<<<<<< HEAD
                principalThresholdForLastInstalment);
=======
                accountMovesOutOfNPAOnlyOnArrearsCompletion);
>>>>>>> 4b6d794a
    }

    public static LoanProductData lookupWithCurrency(final Long id, final String name, final CurrencyData currency) {
        final String shortName = null;
        final String description = null;
        final BigDecimal principal = null;
        final BigDecimal minPrincipal = null;
        final BigDecimal maxPrincipal = null;
        final BigDecimal tolerance = null;
        final Integer numberOfRepayments = null;
        final Integer minNumberOfRepayments = null;
        final Integer maxNumberOfRepayments = null;
        final Integer repaymentEvery = null;
        final BigDecimal interestRatePerPeriod = null;
        final BigDecimal minInterestRatePerPeriod = null;
        final BigDecimal maxInterestRatePerPeriod = null;
        final BigDecimal annualInterestRate = null;
        final EnumOptionData repaymentFrequencyType = null;
        final EnumOptionData interestRateFrequencyType = null;
        final EnumOptionData amortizationType = null;
        final EnumOptionData interestType = null;
        final EnumOptionData interestCalculationPeriodType = null;
        final Long fundId = null;
        final String fundName = null;
        final Long transactionProcessingStrategyId = null;
        final String transactionProcessingStrategyName = null;
        final Integer graceOnPrincipalPayment = null;
        final Integer graceOnInterestPayment = null;
        final Integer graceOnInterestCharged = null;
        final Integer graceOnArrearsAgeing = null;
        final Integer overdueDaysForNPA = null;

        final Collection<ChargeData> charges = null;
        final EnumOptionData accountingType = null;
        final boolean includeInBorrowerCycle = false;
        final boolean useBorrowerCycle = false;
        final LocalDate startDate = null;
        final LocalDate closeDate = null;
        final String status = null;
        final String externalId = null;

        final Collection<LoanProductBorrowerCycleVariationData> principalVariations = new ArrayList<>(1);
        final Collection<LoanProductBorrowerCycleVariationData> interestRateVariations = new ArrayList<>(1);
        final Collection<LoanProductBorrowerCycleVariationData> numberOfRepaymentVariations = new ArrayList<>(1);
        final Boolean multiDisburseLoan = null;
        final Integer maxTrancheCount = null;
        final BigDecimal outstandingLoanBalance = null;

        final EnumOptionData daysInMonthType = null;
        final EnumOptionData daysInYearType = null;
        final boolean isInterestRecalculationEnabled = false;
        final LoanProductInterestRecalculationData interestRecalculationData = null;
        final Integer minimumDaysBetweenDisbursalAndFirstRepayment = null;
        final Boolean holdGuaranteeFunds = false;
        final LoanProductGuaranteeData productGuaranteeData = null;
<<<<<<< HEAD
        final BigDecimal principalThresholdForLastInstalment = null;
=======
        final boolean accountMovesOutOfNPAOnlyOnArrearsCompletion = false;
>>>>>>> 4b6d794a

        return new LoanProductData(id, name, shortName, description, currency, principal, minPrincipal, maxPrincipal, tolerance,
                numberOfRepayments, minNumberOfRepayments, maxNumberOfRepayments, repaymentEvery, interestRatePerPeriod,
                minInterestRatePerPeriod, maxInterestRatePerPeriod, annualInterestRate, repaymentFrequencyType, interestRateFrequencyType,
                amortizationType, interestType, interestCalculationPeriodType, fundId, fundName, transactionProcessingStrategyId,
                transactionProcessingStrategyName, graceOnPrincipalPayment, graceOnInterestPayment, graceOnInterestCharged, charges,
                accountingType, includeInBorrowerCycle, useBorrowerCycle, startDate, closeDate, status, externalId, principalVariations,
                interestRateVariations, numberOfRepaymentVariations, multiDisburseLoan, maxTrancheCount, outstandingLoanBalance,
                graceOnArrearsAgeing, overdueDaysForNPA, daysInMonthType, daysInYearType, isInterestRecalculationEnabled,
                interestRecalculationData, minimumDaysBetweenDisbursalAndFirstRepayment, holdGuaranteeFunds, productGuaranteeData,
<<<<<<< HEAD
                principalThresholdForLastInstalment);
=======
                accountMovesOutOfNPAOnlyOnArrearsCompletion);
>>>>>>> 4b6d794a
    }

    public static LoanProductData sensibleDefaultsForNewLoanProductCreation() {
        final Long id = null;
        final String name = null;
        final String shortName = null;
        final String description = null;
        final CurrencyData currency = CurrencyData.blank();
        final BigDecimal principal = null;
        final BigDecimal minPrincipal = null;
        final BigDecimal maxPrincipal = null;
        final BigDecimal tolerance = null;
        final Integer numberOfRepayments = null;
        final Integer minNumberOfRepayments = null;
        final Integer maxNumberOfRepayments = null;

        final Integer repaymentEvery = null;
        final BigDecimal interestRatePerPeriod = null;
        final BigDecimal minInterestRatePerPeriod = null;
        final BigDecimal maxInterestRatePerPeriod = null;
        final BigDecimal annualInterestRate = null;
        final EnumOptionData repaymentFrequencyType = LoanEnumerations.repaymentFrequencyType(PeriodFrequencyType.MONTHS);
        final EnumOptionData interestRateFrequencyType = LoanEnumerations.interestRateFrequencyType(PeriodFrequencyType.MONTHS);
        final EnumOptionData amortizationType = LoanEnumerations.amortizationType(AmortizationMethod.EQUAL_INSTALLMENTS);
        final EnumOptionData interestType = LoanEnumerations.interestType(InterestMethod.DECLINING_BALANCE);
        final EnumOptionData interestCalculationPeriodType = LoanEnumerations
                .interestCalculationPeriodType(InterestCalculationPeriodMethod.SAME_AS_REPAYMENT_PERIOD);
        final Long fundId = null;
        final String fundName = null;
        final Long transactionProcessingStrategyId = null;
        final String transactionProcessingStrategyName = null;

        final Integer graceOnPrincipalPayment = null;
        final Integer graceOnInterestPayment = null;
        final Integer graceOnInterestCharged = null;
        final Integer graceOnArrearsAgeing = null;
        final Integer overdueDaysForNPA = null;

        final Collection<ChargeData> charges = null;
        final Collection<LoanProductBorrowerCycleVariationData> principalVariationsForBorrowerCycle = new ArrayList<>(1);
        final Collection<LoanProductBorrowerCycleVariationData> interestRateVariationsForBorrowerCycle = new ArrayList<>(1);
        final Collection<LoanProductBorrowerCycleVariationData> numberOfRepaymentVariationsForBorrowerCycle = new ArrayList<>(1);

        final EnumOptionData accountingType = AccountingEnumerations.accountingRuleType(AccountingRuleType.NONE);
        final boolean includeInBorrowerCycle = false;
        final boolean useBorrowerCycle = false;
        final LocalDate startDate = null;
        final LocalDate closeDate = null;
        final String status = null;
        final String externalId = null;
        final Boolean multiDisburseLoan = null;
        final Integer maxTrancheCount = null;
        final BigDecimal outstandingLoanBalance = null;

        final EnumOptionData daysInMonthType = CommonEnumerations.daysInMonthType(DaysInMonthType.ACTUAL);
        final EnumOptionData daysInYearType = CommonEnumerations.daysInYearType(DaysInYearType.ACTUAL);
        final boolean isInterestRecalculationEnabled = false;
        final LoanProductInterestRecalculationData interestRecalculationData = LoanProductInterestRecalculationData
                .sensibleDefaultsForNewLoanProductCreation();
        final Integer minimumDaysBetweenDisbursalAndFirstRepayment = null;
        final Boolean holdGuaranteeFunds = false;
        final LoanProductGuaranteeData productGuaranteeData = null;
<<<<<<< HEAD
        final BigDecimal principalThresholdForLastInstalment = null;
=======
        final boolean accountMovesOutOfNPAOnlyOnArrearsCompletion = false;
>>>>>>> 4b6d794a

        return new LoanProductData(id, name, shortName, description, currency, principal, minPrincipal, maxPrincipal, tolerance,
                numberOfRepayments, minNumberOfRepayments, maxNumberOfRepayments, repaymentEvery, interestRatePerPeriod,
                minInterestRatePerPeriod, maxInterestRatePerPeriod, annualInterestRate, repaymentFrequencyType, interestRateFrequencyType,
                amortizationType, interestType, interestCalculationPeriodType, fundId, fundName, transactionProcessingStrategyId,
                transactionProcessingStrategyName, graceOnPrincipalPayment, graceOnInterestPayment, graceOnInterestCharged, charges,
                accountingType, includeInBorrowerCycle, useBorrowerCycle, startDate, closeDate, status, externalId,
                principalVariationsForBorrowerCycle, interestRateVariationsForBorrowerCycle, numberOfRepaymentVariationsForBorrowerCycle,
                multiDisburseLoan, maxTrancheCount, outstandingLoanBalance, graceOnArrearsAgeing, overdueDaysForNPA, daysInMonthType,
                daysInYearType, isInterestRecalculationEnabled, interestRecalculationData, minimumDaysBetweenDisbursalAndFirstRepayment,
<<<<<<< HEAD
                holdGuaranteeFunds, productGuaranteeData, principalThresholdForLastInstalment);
=======
                holdGuaranteeFunds, productGuaranteeData, accountMovesOutOfNPAOnlyOnArrearsCompletion);
>>>>>>> 4b6d794a
    }

    public static LoanProductData withAccountingDetails(final LoanProductData productData, final Map<String, Object> accountingMappings,
            final Collection<PaymentTypeToGLAccountMapper> paymentChannelToFundSourceMappings,
            final Collection<ChargeToGLAccountMapper> feeToGLAccountMappings,
            final Collection<ChargeToGLAccountMapper> penaltyToGLAccountMappings) {
        productData.accountingMappings = accountingMappings;
        productData.paymentChannelToFundSourceMappings = paymentChannelToFundSourceMappings;
        productData.feeToIncomeAccountMappings = feeToGLAccountMappings;
        productData.penaltyToIncomeAccountMappings = penaltyToGLAccountMappings;
        return productData;
    }

    public LoanProductData(final Long id, final String name, final String shortName, final String description, final CurrencyData currency,
            final BigDecimal principal, final BigDecimal minPrincipal, final BigDecimal maxPrincipal, final BigDecimal tolerance,
            final Integer numberOfRepayments, final Integer minNumberOfRepayments, final Integer maxNumberOfRepayments,
            final Integer repaymentEvery, final BigDecimal interestRatePerPeriod, final BigDecimal minInterestRatePerPeriod,
            final BigDecimal maxInterestRatePerPeriod, final BigDecimal annualInterestRate, final EnumOptionData repaymentFrequencyType,
            final EnumOptionData interestRateFrequencyType, final EnumOptionData amortizationType, final EnumOptionData interestType,
            final EnumOptionData interestCalculationPeriodType, final Long fundId, final String fundName,
            final Long transactionProcessingStrategyId, final String transactionProcessingStrategyName,
            final Integer graceOnPrincipalPayment, final Integer graceOnInterestPayment, final Integer graceOnInterestCharged,
            final Collection<ChargeData> charges, final EnumOptionData accountingType, final boolean includeInBorrowerCycle,
            boolean useBorrowerCycle, final LocalDate startDate, final LocalDate closeDate, final String status, final String externalId,
            Collection<LoanProductBorrowerCycleVariationData> principalVariations,
            Collection<LoanProductBorrowerCycleVariationData> interestRateVariations,
            Collection<LoanProductBorrowerCycleVariationData> numberOfRepaymentVariations, Boolean multiDisburseLoan,
            Integer maxTrancheCount, BigDecimal outstandingLoanBalance, final Integer graceOnArrearsAgeing,
            final Integer overdueDaysForNPA, final EnumOptionData daysInMonthType, final EnumOptionData daysInYearType,
            final boolean isInterestRecalculationEnabled, final LoanProductInterestRecalculationData interestRecalculationData,
<<<<<<< HEAD
            final Integer minimumDaysBetweenDisbursalAndFirstRepayment, boolean holdGuaranteeFunds,
            final LoanProductGuaranteeData loanProductGuaranteeData, final BigDecimal principalThresholdForLastInstalment) {
=======
            final Integer minimumDaysBetweenDisbursalAndFirstRepayment, final boolean holdGuaranteeFunds,
            final LoanProductGuaranteeData loanProductGuaranteeData, final boolean accountMovesOutOfNPAOnlyOnArrearsCompletion) {
>>>>>>> 4b6d794a
        this.id = id;
        this.name = name;
        this.shortName = shortName;
        this.description = description;
        this.currency = currency;
        this.principal = principal;
        this.minPrincipal = minPrincipal;
        this.maxPrincipal = maxPrincipal;
        this.inArrearsTolerance = tolerance;
        this.numberOfRepayments = numberOfRepayments;
        this.minNumberOfRepayments = minNumberOfRepayments;
        this.maxNumberOfRepayments = maxNumberOfRepayments;
        this.graceOnPrincipalPayment = graceOnPrincipalPayment;
        this.graceOnInterestPayment = graceOnInterestPayment;
        this.graceOnInterestCharged = graceOnInterestCharged;
        this.repaymentEvery = repaymentEvery;
        this.interestRatePerPeriod = interestRatePerPeriod;
        this.minInterestRatePerPeriod = minInterestRatePerPeriod;
        this.maxInterestRatePerPeriod = maxInterestRatePerPeriod;
        this.annualInterestRate = annualInterestRate;
        this.repaymentFrequencyType = repaymentFrequencyType;
        this.interestRateFrequencyType = interestRateFrequencyType;
        this.amortizationType = amortizationType;
        this.interestType = interestType;
        this.interestCalculationPeriodType = interestCalculationPeriodType;
        this.fundId = fundId;
        this.fundName = fundName;
        this.transactionProcessingStrategyId = transactionProcessingStrategyId;
        this.transactionProcessingStrategyName = transactionProcessingStrategyName;
        this.charges = charges;
        this.accountingRule = accountingType;
        this.includeInBorrowerCycle = includeInBorrowerCycle;
        this.useBorrowerCycle = useBorrowerCycle;
        this.startDate = startDate;
        this.closeDate = closeDate;
        this.status = status;
        this.externalId = externalId;
        this.minimumDaysBetweenDisbursalAndFirstRepayment = minimumDaysBetweenDisbursalAndFirstRepayment;

        this.chargeOptions = null;
        this.penaltyOptions = null;
        this.paymentTypeOptions = null;
        this.currencyOptions = null;
        this.fundOptions = null;
        this.transactionProcessingStrategyOptions = null;
        this.amortizationTypeOptions = null;
        this.interestTypeOptions = null;
        this.interestCalculationPeriodTypeOptions = null;
        this.repaymentFrequencyTypeOptions = null;
        this.interestRateFrequencyTypeOptions = null;

        this.accountingMappingOptions = null;
        this.accountingRuleOptions = null;
        this.accountingMappings = null;
        this.paymentChannelToFundSourceMappings = null;
        this.feeToIncomeAccountMappings = null;
        this.penaltyToIncomeAccountMappings = null;
        this.valueConditionTypeOptions = null;
        this.principalVariationsForBorrowerCycle = principalVariations;
        this.interestRateVariationsForBorrowerCycle = interestRateVariations;
        this.numberOfRepaymentVariationsForBorrowerCycle = numberOfRepaymentVariations;
        this.multiDisburseLoan = multiDisburseLoan;
        this.outstandingLoanBalance = outstandingLoanBalance;
        this.maxTrancheCount = maxTrancheCount;
        this.graceOnArrearsAgeing = graceOnArrearsAgeing;
        this.overdueDaysForNPA = overdueDaysForNPA;
        this.daysInMonthType = daysInMonthType;
        this.daysInYearType = daysInYearType;
        this.isInterestRecalculationEnabled = isInterestRecalculationEnabled;
        this.interestRecalculationData = interestRecalculationData;
        this.holdGuaranteeFunds = holdGuaranteeFunds;
        this.productGuaranteeData = loanProductGuaranteeData;
<<<<<<< HEAD
        this.principalThresholdForLastInstalment = principalThresholdForLastInstalment;
=======
        this.accountMovesOutOfNPAOnlyOnArrearsCompletion = accountMovesOutOfNPAOnlyOnArrearsCompletion;
>>>>>>> 4b6d794a

        this.daysInMonthTypeOptions = null;
        this.daysInYearTypeOptions = null;
        this.interestRecalculationCompoundingTypeOptions = null;
        this.rescheduleStrategyTypeOptions = null;
        this.interestRecalculationFrequencyTypeOptions = null;

    }

    public LoanProductData(final LoanProductData productData, final Collection<ChargeData> chargeOptions,
            final Collection<ChargeData> penaltyOptions, final Collection<CodeValueData> paymentTypeOptions,
            final Collection<CurrencyData> currencyOptions, final List<EnumOptionData> amortizationTypeOptions,
            final List<EnumOptionData> interestTypeOptions, final List<EnumOptionData> interestCalculationPeriodTypeOptions,
            final List<EnumOptionData> repaymentFrequencyTypeOptions, final List<EnumOptionData> interestRateFrequencyTypeOptions,
            final Collection<FundData> fundOptions, final Collection<TransactionProcessingStrategyData> transactionStrategyOptions,
            final Map<String, List<GLAccountData>> accountingMappingOptions, final List<EnumOptionData> accountingRuleOptions,
            final List<EnumOptionData> valueConditionTypeOptions, final List<EnumOptionData> daysInMonthTypeOptions,
            final List<EnumOptionData> daysInYearTypeOptions, final List<EnumOptionData> interestRecalculationCompoundingTypeOptions,
            final List<EnumOptionData> rescheduleStrategyTypeOptions, final List<EnumOptionData> interestRecalculationFrequencyTypeOptions) {
        this.id = productData.id;
        this.name = productData.name;
        this.shortName = productData.shortName;
        this.description = productData.description;
        this.fundId = productData.fundId;
        this.fundName = productData.fundName;

        this.principal = productData.principal;
        this.minPrincipal = productData.minPrincipal;
        this.maxPrincipal = productData.maxPrincipal;
        this.inArrearsTolerance = productData.inArrearsTolerance;
        this.numberOfRepayments = productData.numberOfRepayments;
        this.minNumberOfRepayments = productData.minNumberOfRepayments;
        this.maxNumberOfRepayments = productData.maxNumberOfRepayments;
        this.repaymentEvery = productData.repaymentEvery;
        this.interestRatePerPeriod = productData.interestRatePerPeriod;
        this.minInterestRatePerPeriod = productData.minInterestRatePerPeriod;
        this.maxInterestRatePerPeriod = productData.maxInterestRatePerPeriod;
        this.annualInterestRate = productData.annualInterestRate;
        this.repaymentFrequencyType = productData.repaymentFrequencyType;
        this.interestRateFrequencyType = productData.interestRateFrequencyType;
        this.amortizationType = productData.amortizationType;
        this.interestType = productData.interestType;
        this.interestCalculationPeriodType = productData.interestCalculationPeriodType;
        this.startDate = productData.startDate;
        this.closeDate = productData.closeDate;
        this.status = productData.status;
        this.externalId = productData.externalId;

        this.charges = nullIfEmpty(productData.charges());
        this.principalVariationsForBorrowerCycle = productData.principalVariationsForBorrowerCycle;
        this.interestRateVariationsForBorrowerCycle = productData.interestRateVariationsForBorrowerCycle;
        this.numberOfRepaymentVariationsForBorrowerCycle = productData.numberOfRepaymentVariationsForBorrowerCycle;
        this.accountingRule = productData.accountingRule;
        this.accountingMappings = productData.accountingMappings;
        this.paymentChannelToFundSourceMappings = productData.paymentChannelToFundSourceMappings;
        this.feeToIncomeAccountMappings = productData.feeToIncomeAccountMappings;
        this.penaltyToIncomeAccountMappings = productData.penaltyToIncomeAccountMappings;

        this.chargeOptions = chargeOptions;
        this.penaltyOptions = penaltyOptions;
        this.paymentTypeOptions = paymentTypeOptions;
        this.currencyOptions = currencyOptions;
        this.currency = productData.currency;
        this.fundOptions = fundOptions;
        this.transactionProcessingStrategyOptions = transactionStrategyOptions;
        if (this.transactionProcessingStrategyOptions != null && this.transactionProcessingStrategyOptions.size() == 1) {
            final List<TransactionProcessingStrategyData> listOfOptions = new ArrayList<>(this.transactionProcessingStrategyOptions);

            this.transactionProcessingStrategyId = listOfOptions.get(0).id();
            this.transactionProcessingStrategyName = listOfOptions.get(0).name();
        } else {
            this.transactionProcessingStrategyId = productData.transactionProcessingStrategyId;
            this.transactionProcessingStrategyName = productData.transactionProcessingStrategyName;
        }

        this.graceOnPrincipalPayment = productData.graceOnPrincipalPayment;
        this.graceOnInterestPayment = productData.graceOnInterestPayment;
        this.graceOnInterestCharged = productData.graceOnInterestCharged;
        this.includeInBorrowerCycle = productData.includeInBorrowerCycle;
        this.useBorrowerCycle = productData.useBorrowerCycle;
        this.multiDisburseLoan = productData.multiDisburseLoan;
        this.maxTrancheCount = productData.maxTrancheCount;
        this.outstandingLoanBalance = productData.outstandingLoanBalance;
        this.minimumDaysBetweenDisbursalAndFirstRepayment = productData.minimumDaysBetweenDisbursalAndFirstRepayment;

        this.amortizationTypeOptions = amortizationTypeOptions;
        this.interestTypeOptions = interestTypeOptions;
        this.interestCalculationPeriodTypeOptions = interestCalculationPeriodTypeOptions;
        this.repaymentFrequencyTypeOptions = repaymentFrequencyTypeOptions;
        this.interestRateFrequencyTypeOptions = interestRateFrequencyTypeOptions;

        this.accountingMappingOptions = accountingMappingOptions;
        this.accountingRuleOptions = accountingRuleOptions;
        this.valueConditionTypeOptions = valueConditionTypeOptions;
        this.graceOnArrearsAgeing = productData.graceOnArrearsAgeing;
        this.overdueDaysForNPA = productData.overdueDaysForNPA;

        this.daysInMonthType = productData.daysInMonthType;
        this.daysInYearType = productData.daysInYearType;
        this.isInterestRecalculationEnabled = productData.isInterestRecalculationEnabled;
        this.interestRecalculationData = productData.interestRecalculationData;
        this.holdGuaranteeFunds = productData.holdGuaranteeFunds;
        this.productGuaranteeData = productData.productGuaranteeData;
<<<<<<< HEAD
        this.principalThresholdForLastInstalment = productData.principalThresholdForLastInstalment;
=======
        this.accountMovesOutOfNPAOnlyOnArrearsCompletion = productData.accountMovesOutOfNPAOnlyOnArrearsCompletion;
>>>>>>> 4b6d794a

        this.daysInMonthTypeOptions = daysInMonthTypeOptions;
        this.daysInYearTypeOptions = daysInYearTypeOptions;
        this.interestRecalculationCompoundingTypeOptions = interestRecalculationCompoundingTypeOptions;
        this.rescheduleStrategyTypeOptions = rescheduleStrategyTypeOptions;

        if (CollectionUtils.isEmpty(interestRecalculationFrequencyTypeOptions)) {
            this.interestRecalculationFrequencyTypeOptions = null;
        } else {
            this.interestRecalculationFrequencyTypeOptions = interestRecalculationFrequencyTypeOptions;
        }

    }

    private Collection<ChargeData> nullIfEmpty(final Collection<ChargeData> charges) {
        Collection<ChargeData> chargesLocal = charges;
        if (charges == null || charges.isEmpty()) {
            chargesLocal = null;
        }
        return chargesLocal;
    }

    public Collection<ChargeData> charges() {
        Collection<ChargeData> chargesLocal = new ArrayList<>();
        if (this.charges != null) {
            chargesLocal = this.charges;
        }
        return chargesLocal;
    }

    public EnumOptionData accountingRuleType() {
        return this.accountingRule;
    }

    public boolean hasAccountingEnabled() {
        return this.accountingRule.getId() > AccountingRuleType.NONE.getValue();
    }

    public Long getId() {
        return this.id;
    }

    public String getName() {
        return this.name;
    }

    public String getDescription() {
        return this.description;
    }

    public Long getFundId() {
        return this.fundId;
    }

    public String getFundName() {
        return this.fundName;
    }

    public Long getTransactionProcessingStrategyId() {
        return this.transactionProcessingStrategyId;
    }

    public String getTransactionProcessingStrategyName() {
        return this.transactionProcessingStrategyName;
    }

    public CurrencyData getCurrency() {
        return this.currency;
    }

    public BigDecimal getPrincipal() {
        return this.principal;
    }

    public BigDecimal getMinPrincipal() {
        return this.minPrincipal;
    }

    public BigDecimal getMaxPrincipal() {
        return this.maxPrincipal;
    }

    public BigDecimal getInArrearsTolerance() {
        return this.inArrearsTolerance;
    }

    public Integer getNumberOfRepayments() {
        return this.numberOfRepayments;
    }

    public Integer getRepaymentEvery() {
        return this.repaymentEvery;
    }

    public BigDecimal getInterestRatePerPeriod() {
        return this.interestRatePerPeriod;
    }

    public BigDecimal getAnnualInterestRate() {
        return this.annualInterestRate;
    }

    public EnumOptionData getRepaymentFrequencyType() {
        return this.repaymentFrequencyType;
    }

    public Integer getGraceOnPrincipalPayment() {
        return this.graceOnPrincipalPayment;
    }

    public Integer getGraceOnInterestPayment() {
        return this.graceOnInterestPayment;
    }

    public Integer getGraceOnInterestCharged() {
        return this.graceOnInterestCharged;
    }

    public EnumOptionData getInterestRateFrequencyType() {
        return this.interestRateFrequencyType;
    }

    public EnumOptionData getAmortizationType() {
        return this.amortizationType;
    }

    public EnumOptionData getInterestType() {
        return this.interestType;
    }

    public EnumOptionData getInterestCalculationPeriodType() {
        return this.interestCalculationPeriodType;
    }

    public Collection<FundData> getFundOptions() {
        return this.fundOptions;
    }

    public List<EnumOptionData> getAmortizationTypeOptions() {
        return this.amortizationTypeOptions;
    }

    public List<EnumOptionData> getInterestTypeOptions() {
        return this.interestTypeOptions;
    }

    public List<EnumOptionData> getInterestCalculationPeriodTypeOptions() {
        return this.interestCalculationPeriodTypeOptions;
    }

    public List<EnumOptionData> getRepaymentFrequencyTypeOptions() {
        return this.repaymentFrequencyTypeOptions;
    }

    public List<EnumOptionData> getInterestRateFrequencyTypeOptions() {
        return this.interestRateFrequencyTypeOptions;
    }

    public Collection<ChargeData> getChargeOptions() {
        return this.chargeOptions;
    }

    @Override
    public boolean equals(final Object obj) {
        final LoanProductData loanProductData = (LoanProductData) obj;
        return loanProductData.id.equals(this.id);
    }

    @Override
    public int hashCode() {
        return this.id.hashCode();
    }

    public boolean useBorrowerCycle() {
        return this.useBorrowerCycle;
    }

    public Collection<LoanProductBorrowerCycleVariationData> getPrincipalVariationsForBorrowerCycle() {
        return this.principalVariationsForBorrowerCycle;
    }

    public Collection<LoanProductBorrowerCycleVariationData> getInterestRateVariationsForBorrowerCycle() {
        return this.interestRateVariationsForBorrowerCycle;
    }

    public Collection<LoanProductBorrowerCycleVariationData> getNumberOfRepaymentVariationsForBorrowerCycle() {
        return this.numberOfRepaymentVariationsForBorrowerCycle;
    }

    public Boolean getMultiDisburseLoan() {
        return this.multiDisburseLoan;
    }

    public BigDecimal getOutstandingLoanBalance() {
        return this.outstandingLoanBalance;
    }

    public Integer getGraceOnArrearsAgeing() {
        return this.graceOnArrearsAgeing;
    }

    public EnumOptionData getDaysInMonthType() {
        return this.daysInMonthType;
    }

    public EnumOptionData getDaysInYearType() {
        return this.daysInYearType;
    }

    public boolean isInterestRecalculationEnabled() {
        return this.isInterestRecalculationEnabled;
    }

    public LoanProductInterestRecalculationData getInterestRecalculationData() {
        return this.interestRecalculationData;
    }

    public Collection<ChargeData> overdueFeeCharges() {
        Collection<ChargeData> overdueFeeCharges = new ArrayList<>();
        Collection<ChargeData> charges = charges();
        for (ChargeData chargeData : charges) {
            if (chargeData.isOverdueInstallmentCharge()) {
                overdueFeeCharges.add(chargeData);
            }
        }
        return overdueFeeCharges;
    }

    public LoanInterestRecalculationData toLoanInterestRecalculationData() {
        final Long id = null;
        final Long loanId = null;
        final CalendarData calendarData = null;
        return new LoanInterestRecalculationData(id, loanId, getInterestRecalculationCompoundingType(), getRescheduleStrategyType(),
                calendarData, getRecalculationRestFrequencyType(), getRecalculationRestFrequencyInterval(),
                getRecalculationRestFrequencyDate());
    }

    private EnumOptionData getRescheduleStrategyType() {
        if (isInterestRecalculationEnabled()) { return this.interestRecalculationData.getRescheduleStrategyType(); }
        return null;
    }

    private EnumOptionData getInterestRecalculationCompoundingType() {
        if (isInterestRecalculationEnabled()) { return this.interestRecalculationData.getInterestRecalculationCompoundingType(); }
        return null;
    }

    private LocalDate getRecalculationRestFrequencyDate() {
        if (isInterestRecalculationEnabled()) { return this.interestRecalculationData.getRecalculationRestFrequencyDate(); }
        return null;
    }

    public EnumOptionData getRecalculationRestFrequencyType() {
        if (isInterestRecalculationEnabled()) { return this.interestRecalculationData.getRecalculationRestFrequencyType(); }
        return null;
    }

    public Integer getRecalculationRestFrequencyInterval() {
        if (isInterestRecalculationEnabled()) { return this.interestRecalculationData.getRecalculationRestFrequencyInterval(); }
        return null;
    }
}<|MERGE_RESOLUTION|>--- conflicted
+++ resolved
@@ -189,11 +189,8 @@
         final BigDecimal outstandingLoanBalance = null;
         final LoanProductGuaranteeData productGuaranteeData = null;
         final Boolean holdGuaranteeFunds = false;
-<<<<<<< HEAD
         final BigDecimal principalThresholdForLastInstalment = null;
-=======
         final boolean accountMovesOutOfNPAOnlyOnArrearsCompletion = false;
->>>>>>> 4b6d794a
 
         final EnumOptionData daysInMonthType = null;
         final EnumOptionData daysInYearType = null;
@@ -210,11 +207,7 @@
                 interestRateVariations, numberOfRepaymentVariations, multiDisburseLoan, maxTrancheCount, outstandingLoanBalance,
                 graceOnArrearsAgeing, overdueDaysForNPA, daysInMonthType, daysInYearType, isInterestRecalculationEnabled,
                 interestRecalculationData, minimumDaysBetweenDisbursalAndFirstRepayment, holdGuaranteeFunds, productGuaranteeData,
-<<<<<<< HEAD
-                principalThresholdForLastInstalment);
-=======
-                accountMovesOutOfNPAOnlyOnArrearsCompletion);
->>>>>>> 4b6d794a
+                principalThresholdForLastInstalment, accountMovesOutOfNPAOnlyOnArrearsCompletion);
     }
 
     public static LoanProductData lookupWithCurrency(final Long id, final String name, final CurrencyData currency) {
@@ -270,11 +263,8 @@
         final Integer minimumDaysBetweenDisbursalAndFirstRepayment = null;
         final Boolean holdGuaranteeFunds = false;
         final LoanProductGuaranteeData productGuaranteeData = null;
-<<<<<<< HEAD
         final BigDecimal principalThresholdForLastInstalment = null;
-=======
         final boolean accountMovesOutOfNPAOnlyOnArrearsCompletion = false;
->>>>>>> 4b6d794a
 
         return new LoanProductData(id, name, shortName, description, currency, principal, minPrincipal, maxPrincipal, tolerance,
                 numberOfRepayments, minNumberOfRepayments, maxNumberOfRepayments, repaymentEvery, interestRatePerPeriod,
@@ -285,11 +275,7 @@
                 interestRateVariations, numberOfRepaymentVariations, multiDisburseLoan, maxTrancheCount, outstandingLoanBalance,
                 graceOnArrearsAgeing, overdueDaysForNPA, daysInMonthType, daysInYearType, isInterestRecalculationEnabled,
                 interestRecalculationData, minimumDaysBetweenDisbursalAndFirstRepayment, holdGuaranteeFunds, productGuaranteeData,
-<<<<<<< HEAD
-                principalThresholdForLastInstalment);
-=======
-                accountMovesOutOfNPAOnlyOnArrearsCompletion);
->>>>>>> 4b6d794a
+                principalThresholdForLastInstalment, accountMovesOutOfNPAOnlyOnArrearsCompletion);
     }
 
     public static LoanProductData sensibleDefaultsForNewLoanProductCreation() {
@@ -352,11 +338,8 @@
         final Integer minimumDaysBetweenDisbursalAndFirstRepayment = null;
         final Boolean holdGuaranteeFunds = false;
         final LoanProductGuaranteeData productGuaranteeData = null;
-<<<<<<< HEAD
         final BigDecimal principalThresholdForLastInstalment = null;
-=======
         final boolean accountMovesOutOfNPAOnlyOnArrearsCompletion = false;
->>>>>>> 4b6d794a
 
         return new LoanProductData(id, name, shortName, description, currency, principal, minPrincipal, maxPrincipal, tolerance,
                 numberOfRepayments, minNumberOfRepayments, maxNumberOfRepayments, repaymentEvery, interestRatePerPeriod,
@@ -367,11 +350,7 @@
                 principalVariationsForBorrowerCycle, interestRateVariationsForBorrowerCycle, numberOfRepaymentVariationsForBorrowerCycle,
                 multiDisburseLoan, maxTrancheCount, outstandingLoanBalance, graceOnArrearsAgeing, overdueDaysForNPA, daysInMonthType,
                 daysInYearType, isInterestRecalculationEnabled, interestRecalculationData, minimumDaysBetweenDisbursalAndFirstRepayment,
-<<<<<<< HEAD
-                holdGuaranteeFunds, productGuaranteeData, principalThresholdForLastInstalment);
-=======
-                holdGuaranteeFunds, productGuaranteeData, accountMovesOutOfNPAOnlyOnArrearsCompletion);
->>>>>>> 4b6d794a
+                holdGuaranteeFunds, productGuaranteeData, principalThresholdForLastInstalment, accountMovesOutOfNPAOnlyOnArrearsCompletion);
     }
 
     public static LoanProductData withAccountingDetails(final LoanProductData productData, final Map<String, Object> accountingMappings,
@@ -402,13 +381,9 @@
             Integer maxTrancheCount, BigDecimal outstandingLoanBalance, final Integer graceOnArrearsAgeing,
             final Integer overdueDaysForNPA, final EnumOptionData daysInMonthType, final EnumOptionData daysInYearType,
             final boolean isInterestRecalculationEnabled, final LoanProductInterestRecalculationData interestRecalculationData,
-<<<<<<< HEAD
             final Integer minimumDaysBetweenDisbursalAndFirstRepayment, boolean holdGuaranteeFunds,
-            final LoanProductGuaranteeData loanProductGuaranteeData, final BigDecimal principalThresholdForLastInstalment) {
-=======
-            final Integer minimumDaysBetweenDisbursalAndFirstRepayment, final boolean holdGuaranteeFunds,
-            final LoanProductGuaranteeData loanProductGuaranteeData, final boolean accountMovesOutOfNPAOnlyOnArrearsCompletion) {
->>>>>>> 4b6d794a
+            final LoanProductGuaranteeData loanProductGuaranteeData, final BigDecimal principalThresholdForLastInstalment,
+            final boolean accountMovesOutOfNPAOnlyOnArrearsCompletion) {
         this.id = id;
         this.name = name;
         this.shortName = shortName;
@@ -481,11 +456,8 @@
         this.interestRecalculationData = interestRecalculationData;
         this.holdGuaranteeFunds = holdGuaranteeFunds;
         this.productGuaranteeData = loanProductGuaranteeData;
-<<<<<<< HEAD
         this.principalThresholdForLastInstalment = principalThresholdForLastInstalment;
-=======
         this.accountMovesOutOfNPAOnlyOnArrearsCompletion = accountMovesOutOfNPAOnlyOnArrearsCompletion;
->>>>>>> 4b6d794a
 
         this.daysInMonthTypeOptions = null;
         this.daysInYearTypeOptions = null;
@@ -589,11 +561,8 @@
         this.interestRecalculationData = productData.interestRecalculationData;
         this.holdGuaranteeFunds = productData.holdGuaranteeFunds;
         this.productGuaranteeData = productData.productGuaranteeData;
-<<<<<<< HEAD
         this.principalThresholdForLastInstalment = productData.principalThresholdForLastInstalment;
-=======
         this.accountMovesOutOfNPAOnlyOnArrearsCompletion = productData.accountMovesOutOfNPAOnlyOnArrearsCompletion;
->>>>>>> 4b6d794a
 
         this.daysInMonthTypeOptions = daysInMonthTypeOptions;
         this.daysInYearTypeOptions = daysInYearTypeOptions;
