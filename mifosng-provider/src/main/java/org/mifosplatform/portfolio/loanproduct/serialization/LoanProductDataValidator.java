--- conflicted
+++ resolved
@@ -74,11 +74,8 @@
             LoanProductConstants.isArrearsBasedOnOriginalScheduleParamName,
             LoanProductConstants.minimumDaysBetweenDisbursalAndFirstRepayment, LoanProductConstants.mandatoryGuaranteeParamName,
             LoanProductConstants.holdGuaranteeFundsParamName, LoanProductConstants.minimumGuaranteeFromGuarantorParamName,
-<<<<<<< HEAD
-            LoanProductConstants.minimumGuaranteeFromOwnFundsParamName, LoanProductConstants.principalThresholdForLastInstalmentParamName));
-=======
-            LoanProductConstants.minimumGuaranteeFromOwnFundsParamName, LoanProductConstants.accountMovesOutOfNPAOnlyOnArrearsCompletionParamName));
->>>>>>> 4b6d794a
+            LoanProductConstants.minimumGuaranteeFromOwnFundsParamName, LoanProductConstants.principalThresholdForLastInstalmentParamName,
+            LoanProductConstants.accountMovesOutOfNPAOnlyOnArrearsCompletionParamName));
 
     private final FromJsonHelper fromApiJsonHelper;
 
@@ -307,8 +304,8 @@
         if (this.fromApiJsonHelper.parameterExists(LoanProductConstants.accountMovesOutOfNPAOnlyOnArrearsCompletionParamName, element)) {
             Boolean npaChangeConfig = this.fromApiJsonHelper.extractBooleanNamed(
                     LoanProductConstants.accountMovesOutOfNPAOnlyOnArrearsCompletionParamName, element);
-            baseDataValidator.reset().parameter(LoanProductConstants.accountMovesOutOfNPAOnlyOnArrearsCompletionParamName).value(npaChangeConfig)
-                    .notNull().isOneOfTheseValues(true, false);
+            baseDataValidator.reset().parameter(LoanProductConstants.accountMovesOutOfNPAOnlyOnArrearsCompletionParamName)
+                    .value(npaChangeConfig).notNull().isOneOfTheseValues(true, false);
         }
 
         // Interest recalculation settings
@@ -745,8 +742,8 @@
         if (this.fromApiJsonHelper.parameterExists(LoanProductConstants.accountMovesOutOfNPAOnlyOnArrearsCompletionParamName, element)) {
             Boolean npaChangeConfig = this.fromApiJsonHelper.extractBooleanNamed(
                     LoanProductConstants.accountMovesOutOfNPAOnlyOnArrearsCompletionParamName, element);
-            baseDataValidator.reset().parameter(LoanProductConstants.accountMovesOutOfNPAOnlyOnArrearsCompletionParamName).value(npaChangeConfig)
-                    .notNull().isOneOfTheseValues(true, false);
+            baseDataValidator.reset().parameter(LoanProductConstants.accountMovesOutOfNPAOnlyOnArrearsCompletionParamName)
+                    .value(npaChangeConfig).notNull().isOneOfTheseValues(true, false);
         }
 
         // Interest recalculation settings
