/**
 * This Source Code Form is subject to the terms of the Mozilla Public
 * License, v. 2.0. If a copy of the MPL was not distributed with this file,
 * You can obtain one at http://mozilla.org/MPL/2.0/.
 */
package org.mifosplatform.portfolio.loanaccount.loanschedule.domain;

import java.math.BigDecimal;
import java.math.MathContext;
import java.util.ArrayList;
import java.util.Collection;
import java.util.Collections;
import java.util.HashMap;
import java.util.HashSet;
import java.util.List;
import java.util.Map;
import java.util.Set;
import java.util.TreeMap;

import org.joda.time.Days;
import org.joda.time.LocalDate;
import org.mifosplatform.infrastructure.core.service.DateUtils;
import org.mifosplatform.organisation.monetary.domain.ApplicationCurrency;
import org.mifosplatform.organisation.monetary.domain.MonetaryCurrency;
import org.mifosplatform.organisation.monetary.domain.Money;
import org.mifosplatform.organisation.workingdays.domain.RepaymentRescheduleType;
import org.mifosplatform.portfolio.calendar.domain.CalendarInstance;
import org.mifosplatform.portfolio.calendar.service.CalendarUtils;
import org.mifosplatform.portfolio.common.domain.PeriodFrequencyType;
import org.mifosplatform.portfolio.loanaccount.data.DisbursementData;
import org.mifosplatform.portfolio.loanaccount.data.HolidayDetailDTO;
import org.mifosplatform.portfolio.loanaccount.domain.Loan;
import org.mifosplatform.portfolio.loanaccount.domain.LoanCharge;
import org.mifosplatform.portfolio.loanaccount.domain.LoanRepaymentScheduleInstallment;
import org.mifosplatform.portfolio.loanaccount.domain.LoanSummary;
import org.mifosplatform.portfolio.loanaccount.domain.LoanTransaction;
import org.mifosplatform.portfolio.loanaccount.domain.transactionprocessor.LoanRepaymentScheduleTransactionProcessor;
import org.mifosplatform.portfolio.loanaccount.loanschedule.exception.MultiDisbursementEmiAmountException;
import org.mifosplatform.portfolio.loanaccount.loanschedule.exception.MultiDisbursementOutstandingAmoutException;
import org.mifosplatform.portfolio.loanaccount.rescheduleloan.domain.LoanRescheduleModel;
import org.mifosplatform.portfolio.loanaccount.rescheduleloan.domain.LoanRescheduleModelRepaymentPeriod;
import org.mifosplatform.portfolio.loanaccount.rescheduleloan.domain.LoanRescheduleRequest;
import org.mifosplatform.portfolio.loanproduct.domain.LoanProductMinimumRepaymentScheduleRelatedDetail;

/**
 *
 */
public abstract class AbstractLoanScheduleGenerator implements LoanScheduleGenerator {

    private final ScheduledDateGenerator scheduledDateGenerator = new DefaultScheduledDateGenerator();
    private final PaymentPeriodsInOneYearCalculator paymentPeriodsInOneYearCalculator = new DefaultPaymentPeriodsInOneYearCalculator();

    @Override
    public LoanScheduleModel generate(final MathContext mc, final LoanApplicationTerms loanApplicationTerms,
            final Set<LoanCharge> loanCharges, final HolidayDetailDTO holidayDetailDTO) {
        final Collection<RecalculationDetail> diffAmt = null;
        final LoanRepaymentScheduleTransactionProcessor loanRepaymentScheduleTransactionProcessor = null;
        final LocalDate scheduleTillDate = null;
        return generate(mc, loanApplicationTerms, loanCharges, holidayDetailDTO, diffAmt, loanRepaymentScheduleTransactionProcessor,
                scheduleTillDate);
    }

    private LoanScheduleModel generate(final MathContext mc, final LoanApplicationTerms loanApplicationTerms,
            final Set<LoanCharge> loanCharges, final HolidayDetailDTO holidayDetailDTO, final Collection<RecalculationDetail> transactions,
            final LoanRepaymentScheduleTransactionProcessor loanRepaymentScheduleTransactionProcessor, final LocalDate scheduleTillDate) {

        final ApplicationCurrency applicationCurrency = loanApplicationTerms.getApplicationCurrency();
        // 1. generate list of proposed schedule due dates
        final LocalDate loanEndDate = this.scheduledDateGenerator.getLastRepaymentDate(loanApplicationTerms, holidayDetailDTO);
        loanApplicationTerms.updateLoanEndDate(loanEndDate);

        // 2. determine the total charges due at time of disbursement
        final BigDecimal chargesDueAtTimeOfDisbursement = deriveTotalChargesDueAtTimeOfDisbursement(loanCharges);

        // 3. setup variables for tracking important facts required for loan
        // schedule generation.
        Money principalDisbursed = loanApplicationTerms.getPrincipal();
        final MonetaryCurrency currency = principalDisbursed.getCurrency();
        final int numberOfRepayments = loanApplicationTerms.getNumberOfRepayments();

        // variables for cumulative totals
        int loanTermInDays = Integer.valueOf(0);
        final BigDecimal totalPrincipalPaid = BigDecimal.ZERO;
        BigDecimal totalFeeChargesCharged = chargesDueAtTimeOfDisbursement;
        BigDecimal totalPenaltyChargesCharged = BigDecimal.ZERO;
        BigDecimal totalRepaymentExpected = chargesDueAtTimeOfDisbursement;
        final BigDecimal totalOutstanding = BigDecimal.ZERO;
        Money totalCumulativePrincipal = principalDisbursed.zero();
        Money totalCumulativeInterest = principalDisbursed.zero();
        Money totalOutstandingInterestPaymentDueToGrace = principalDisbursed.zero();

        final Collection<LoanScheduleModelPeriod> periods = createNewLoanScheduleListWithDisbursementDetails(numberOfRepayments,
                loanApplicationTerms, chargesDueAtTimeOfDisbursement);

        // 4. Determine the total interest owed over the full loan for FLAT
        // interest method .
        Money totalInterestChargedForFullLoanTerm = loanApplicationTerms.calculateTotalInterestCharged(
                this.paymentPeriodsInOneYearCalculator, mc);

        LocalDate periodStartDate = loanApplicationTerms.getExpectedDisbursementDate();
        LocalDate actualRepaymentDate = periodStartDate;
        boolean isFirstRepayment = true;
        LocalDate firstRepaymentdate = this.scheduledDateGenerator.generateNextRepaymentDate(periodStartDate, loanApplicationTerms,
                isFirstRepayment);
        final LocalDate idealDisbursementDate = this.scheduledDateGenerator.idealDisbursementDateBasedOnFirstRepaymentDate(
                loanApplicationTerms.getLoanTermPeriodFrequencyType(), loanApplicationTerms.getRepaymentEvery(), firstRepaymentdate);

        LocalDate periodStartDateApplicableForInterest = periodStartDate;

        // Actual period Number as per the schedule
        int periodNumber = 1;
        // Actual period Number and interest only repayments
        int instalmentNumber = 1;

        Money outstandingBalance = principalDisbursed;
        // disbursement map for tranche details(will added to outstanding
        // balance as per the start date)
        final Map<LocalDate, Money> disburseDetailMap = new HashMap<>();
        if (loanApplicationTerms.isMultiDisburseLoan()) {
            // fetches the first tranche amount and also updates other tranche
            // details to map
            BigDecimal disburseAmt = getDisbursementAmount(loanApplicationTerms, periodStartDate, periods, chargesDueAtTimeOfDisbursement,
                    disburseDetailMap, isInterestRecalculationRequired(loanApplicationTerms, transactions));
            principalDisbursed = principalDisbursed.zero().plus(disburseAmt);
            loanApplicationTerms.setPrincipal(loanApplicationTerms.getPrincipal().zero().plus(disburseAmt));
            outstandingBalance = outstandingBalance.zero().plus(disburseAmt);
        }

        // charges which depends on total loan interest will be added to this
        // set and handled separately after all installments generated
        final Set<LoanCharge> nonCompoundingCharges = seperateTotalCompoundingPercentageCharges(loanCharges);

        // total outstanding balance as per rest for interest calculation.
        Money outstandingBalanceAsPerRest = outstandingBalance;
        // early payments will be added here and as per the selected strategy
        // action will be performed on this value
        Money reducePrincipal = totalCumulativePrincipal.zero();

        // principal changes will be added along with date(after applying rest)
        // from when these amounts will effect the outstanding balance for
        // interest calculation
        final Map<LocalDate, Money> principalPortionMap = new HashMap<>();
        // compounding(principal) amounts will be added along with
        // date(after applying compounding frequency)
        // from when these amounts will effect the outstanding balance for
        // interest calculation
        final Map<LocalDate, Money> latePaymentMap = new HashMap<>();
        final List<LoanRepaymentScheduleInstallment> installments = new ArrayList<>();
        LocalDate currentDate = DateUtils.getLocalDateOfTenant();
<<<<<<< HEAD
        LocalDate lastRestDate = currentDate;
        if (loanApplicationTerms.getRestCalendarInstance() != null) {
            lastRestDate = getNextRestScheduleDate(currentDate.minusDays(1), loanApplicationTerms, holidayDetailDTO);
        }
        // compounding(interest/Fee) amounts will be added along with
        // date(after applying compounding frequency)
        // from when these amounts will effect the outstanding balance for
        // interest calculation
        final TreeMap<LocalDate, Money> compoundingMap = new TreeMap<>();
        final Map<LocalDate, TreeMap<LocalDate, Money>> compoundingDateVariations = new HashMap<>();
        boolean isNextRepaymentAvailable = true;
=======
        Boolean extendTermForDailyRepayments = false;
        if(holidayDetailDTO.getWorkingDays().getExtendTermForDailyRepayments() == true &&
                loanApplicationTerms.getRepaymentPeriodFrequencyType() == PeriodFrequencyType.DAYS &&
                loanApplicationTerms.getRepaymentEvery() == 1){
            holidayDetailDTO.getWorkingDays().setRepaymentReschedulingType(RepaymentRescheduleType.MOVE_TO_NEXT_WORKING_DAY.getValue());
            extendTermForDailyRepayments = true;
        }
>>>>>>> 82d3d692
        while (!outstandingBalance.isZero() || !disburseDetailMap.isEmpty()) {

            actualRepaymentDate = this.scheduledDateGenerator.generateNextRepaymentDate(actualRepaymentDate, loanApplicationTerms,
                    isFirstRepayment);
            isFirstRepayment = false;            
            LocalDate scheduledDueDate = this.scheduledDateGenerator.adjustRepaymentDate(actualRepaymentDate, loanApplicationTerms,
                    holidayDetailDTO);

<<<<<<< HEAD
            if (!latePaymentMap.isEmpty()) {
                populateCompoundingDatesInPeriod(periodStartDate, scheduledDueDate, currentDate, loanApplicationTerms, holidayDetailDTO,
                        compoundingMap, loanCharges, currency);
                compoundingDateVariations.put(periodStartDate, new TreeMap<>(compoundingMap));
=======
            if(extendTermForDailyRepayments){
                actualRepaymentDate = scheduledDueDate;
>>>>>>> 82d3d692
            }

            // calculated interest start date for the period
            periodStartDateApplicableForInterest = calculateInterestStartDateForPeriod(loanApplicationTerms, periodStartDate,
                    idealDisbursementDate, periodStartDateApplicableForInterest);
            int daysInPeriodApplicableForInterest = Days.daysBetween(periodStartDateApplicableForInterest, scheduledDueDate).getDays();

            if (scheduleTillDate != null && !scheduledDueDate.isBefore(scheduleTillDate)) {
                scheduledDueDate = scheduleTillDate;
                isNextRepaymentAvailable = false;
            }

            // populates the collection with transactions till the due date of
            // the period for interest recalculation enabled loans
            Collection<RecalculationDetail> applicableTransactions = getApplicableTransactionsForPeriod(loanApplicationTerms,
                    scheduledDueDate, transactions);

            double interestCalculationGraceOnRepaymentPeriodFraction = this.paymentPeriodsInOneYearCalculator
                    .calculatePortionOfRepaymentPeriodInterestChargingGrace(periodStartDateApplicableForInterest, scheduledDueDate,
                            loanApplicationTerms.getInterestChargedFromLocalDate(), loanApplicationTerms.getLoanTermPeriodFrequencyType(),
                            loanApplicationTerms.getRepaymentEvery());
            if (loanApplicationTerms.isMultiDisburseLoan()) {
                // Updates fixed emi amount as the date if multiple amounts
                // provided
                loanApplicationTerms.setFixedEmiAmountForPeriod(scheduledDueDate);

                for (Map.Entry<LocalDate, Money> disburseDetail : disburseDetailMap.entrySet()) {
                    if (disburseDetail.getKey().isAfter(periodStartDate) && !disburseDetail.getKey().isAfter(scheduledDueDate)) {
                        // validation check for amount not exceeds specified max
                        // amount as per the configuration
                        if (loanApplicationTerms.getMaxOutstandingBalance() != null
                                && outstandingBalance.plus(disburseDetail.getValue()).isGreaterThan(
                                        loanApplicationTerms.getMaxOutstandingBalance())) {
                            String errorMsg = "Outstanding balance must not exceed the amount: "
                                    + loanApplicationTerms.getMaxOutstandingBalance();
                            throw new MultiDisbursementOutstandingAmoutException(errorMsg, loanApplicationTerms.getMaxOutstandingBalance()
                                    .getAmount(), disburseDetail.getValue());
                        }

                        // creates and add disbursement detail to the repayments
                        // period
                        final LoanScheduleModelDisbursementPeriod disbursementPeriod = LoanScheduleModelDisbursementPeriod.disbursement(
                                disburseDetail.getKey(), disburseDetail.getValue(), chargesDueAtTimeOfDisbursement);
                        periods.add(disbursementPeriod);
                        // updates actual outstanding balance with new
                        // disbursement detail
                        outstandingBalance = outstandingBalance.plus(disburseDetail.getValue());
                        principalDisbursed = principalDisbursed.plus(disburseDetail.getValue());
                        loanApplicationTerms.setPrincipal(loanApplicationTerms.getPrincipal().plus(disburseDetail.getValue()));
                    }
                }
            }

            // Adds new interest repayment to the schedule as per the repayment
            // transaction processor configuration
            // will be added only if there is a loan repayment between the
            // period for interest first repayment strategies
            Money earlyPaidAmount = Money.zero(currency);
            LoanScheduleModelPeriod lastInstallment = null;
            if (isInterestRecalculationRequired(loanApplicationTerms, transactions)) {
                boolean checkForOutstanding = true;
                List<RecalculationDetail> unprocessedTransactions = new ArrayList<>();
                LoanScheduleModelPeriod installment = null;
                for (RecalculationDetail detail : applicableTransactions) {
                    if (detail.isProcessed()) {
                        continue;
                    }
                    boolean updateLatePaymentMap = false;
                    if (detail.getTransactionDate().isBefore(scheduledDueDate)) {
                        if (loanRepaymentScheduleTransactionProcessor != null
                                && loanRepaymentScheduleTransactionProcessor.isInterestFirstRepaymentScheduleTransactionProcessor()) {
                            List<LoanTransaction> currentTransactions = createCurrentTransactionList(detail);
                            if (!detail.getTransactionDate().isEqual(periodStartDate)) {
                                int periodDays = Days.daysBetween(periodStartDate, detail.getTransactionDate()).getDays();
                                // calculates period start date for interest
                                // calculation as per the configuration
                                periodStartDateApplicableForInterest = calculateInterestStartDateForPeriod(loanApplicationTerms,
                                        periodStartDate, idealDisbursementDate, periodStartDateApplicableForInterest);

                                int daysInPeriodApplicable = Days.daysBetween(periodStartDateApplicableForInterest,
                                        detail.getTransactionDate()).getDays();
                                Money interestForThisinstallment = Money.zero(currency);
                                if (daysInPeriodApplicable > 0) {
                                    // 5 determine interest till the transaction
                                    // date
                                    if (!compoundingDateVariations.containsKey(periodStartDateApplicableForInterest)) {
                                        compoundingDateVariations.put(periodStartDateApplicableForInterest, new TreeMap<>(compoundingMap));
                                    }
                                    PrincipalInterest principalInterestForThisPeriod = calculatePrincipalInterestComponentsForPeriod(
                                            this.paymentPeriodsInOneYearCalculator, interestCalculationGraceOnRepaymentPeriodFraction,
                                            totalCumulativePrincipal.minus(reducePrincipal), totalCumulativeInterest,
                                            totalInterestChargedForFullLoanTerm, totalOutstandingInterestPaymentDueToGrace,
                                            outstandingBalanceAsPerRest, loanApplicationTerms, periodNumber, mc,
                                            mergeVariationsToMap(principalPortionMap, latePaymentMap, disburseDetailMap, compoundingMap),
                                            compoundingMap, periodStartDateApplicableForInterest, detail.getTransactionDate(),
                                            daysInPeriodApplicableForInterest);
                                    interestForThisinstallment = principalInterestForThisPeriod.interest();

                                    totalOutstandingInterestPaymentDueToGrace = principalInterestForThisPeriod.interestPaymentDueToGrace();
                                }

                                Money principalForThisPeriod = principalDisbursed.zero();

                                // applies all the applicable charges to the
                                // newly
                                // created installment
                                PrincipalInterest principalInterest = new PrincipalInterest(principalForThisPeriod,
                                        interestForThisinstallment, null);
                                Money feeChargesForInstallment = cumulativeFeeChargesDueWithin(periodStartDate,
                                        detail.getTransactionDate(), loanCharges, currency, principalInterest, principalDisbursed,
                                        totalCumulativeInterest, numberOfRepayments, true);
                                Money penaltyChargesForInstallment = cumulativePenaltyChargesDueWithin(periodStartDate,
                                        detail.getTransactionDate(), loanCharges, currency, principalInterest, principalDisbursed,
                                        totalCumulativeInterest, numberOfRepayments, true);

                                // 8. sum up real totalInstallmentDue from
                                // components
                                final Money totalInstallmentDue = principalForThisPeriod.plus(interestForThisinstallment)
                                        .plus(feeChargesForInstallment).plus(penaltyChargesForInstallment);
                                // 9. create repayment period from parts
                                installment = LoanScheduleModelRepaymentPeriod.repayment(instalmentNumber, periodStartDate,
                                        detail.getTransactionDate(), principalForThisPeriod, outstandingBalance,
                                        interestForThisinstallment, feeChargesForInstallment, penaltyChargesForInstallment,
                                        totalInstallmentDue, true);
                                periods.add(installment);

                                // update outstanding balance for interest
                                // calculation as per the rest
                                outstandingBalanceAsPerRest = updateBalanceForInterestCalculation(principalPortionMap,
                                        detail.getTransactionDate(), outstandingBalanceAsPerRest, false);
                                outstandingBalanceAsPerRest = updateBalanceForInterestCalculation(disburseDetailMap,
                                        detail.getTransactionDate(), outstandingBalanceAsPerRest, true);

                                // handle cumulative fields
                                loanTermInDays += periodDays;
                                totalRepaymentExpected = totalRepaymentExpected.add(totalInstallmentDue.getAmount());
                                totalCumulativeInterest = totalCumulativeInterest.plus(interestForThisinstallment);
                                totalFeeChargesCharged = totalFeeChargesCharged.add(feeChargesForInstallment.getAmount());
                                totalPenaltyChargesCharged = totalPenaltyChargesCharged.add(penaltyChargesForInstallment.getAmount());

                                periodStartDate = detail.getTransactionDate();
                                periodStartDateApplicableForInterest = periodStartDate;
                                updateLatePaymentMap = true;
                                instalmentNumber++;
                                // creates and insert Loan repayment schedule
                                // for
                                // the period
                                addLoanRepaymentScheduleInstallment(installments, installment);
                            } else if (installment == null) {
                                installment = ((List<LoanScheduleModelPeriod>) periods).get(periods.size() - 1);
                            }
                            // applies the transaction as per transaction
                            // strategy
                            // on scheduled installments to identify the
                            // unprocessed(early payment ) amounts
                            Money unprocessed = loanRepaymentScheduleTransactionProcessor.handleRepaymentSchedule(currentTransactions,
                                    currency, installments);
                            if (unprocessed.isGreaterThanZero()) {

                                if (loanApplicationTerms.getPreClosureInterestCalculationStrategy().calculateTillRestFrequencyEnabled()) {
                                    LocalDate applicableDate = getNextRestScheduleDate(detail.getTransactionDate().minusDays(1),
                                            loanApplicationTerms, holidayDetailDTO);
                                    checkForOutstanding = detail.getTransactionDate().isEqual(applicableDate);

                                }
                                // reduces actual outstanding balance
                                outstandingBalance = outstandingBalance.minus(unprocessed);
                                // if outstanding balance becomes less than zero
                                // then adjusts the princiapal
                                Money addToPrinciapal = Money.zero(currency);
                                if (!outstandingBalance.isGreaterThanZero()) {
                                    addToPrinciapal = addToPrinciapal.plus(outstandingBalance);
                                    outstandingBalance = outstandingBalance.zero();
                                    lastInstallment = installment;
                                }
                                // updates principal portion map with the early
                                // payment amounts and applicable date as per
                                // rest
                                updatePrincipalPaidPortionToMap(loanApplicationTerms, holidayDetailDTO, principalPortionMap, installment,
                                        detail, unprocessed.plus(addToPrinciapal), installments);
                                totalRepaymentExpected = totalRepaymentExpected.add(unprocessed.plus(addToPrinciapal).getAmount());
                                totalCumulativePrincipal = totalCumulativePrincipal.plus(unprocessed.plus(addToPrinciapal));

                                // method applies early payment strategy
                                reducePrincipal = reducePrincipal.plus(unprocessed);
                                reducePrincipal = applyEarlyPaymentStrategy(loanApplicationTerms, reducePrincipal);
                            }
                            // identify late payments and add compounding
                            // details to
                            // map for interest calculation
                            updateLatePaidAmountsToPrincipalMap(principalPortionMap, detail.getTransaction(), latePaymentMap,
                                    compoundingMap, loanApplicationTerms, currency, holidayDetailDTO, lastRestDate);
                            compoundingDateVariations.put(periodStartDateApplicableForInterest, new TreeMap<>(compoundingMap));
                            if (updateLatePaymentMap) {
                                updateLatePaymentsToMap(loanApplicationTerms, holidayDetailDTO, currency, latePaymentMap, scheduledDueDate,
                                        installments, true, lastRestDate, compoundingMap);
                            }
                        } else if (loanRepaymentScheduleTransactionProcessor != null) {
                            LocalDate applicableDate = getNextRestScheduleDate(detail.getTransactionDate().minusDays(1),
                                    loanApplicationTerms, holidayDetailDTO);
                            if (applicableDate.isBefore(scheduledDueDate)) {
                                List<LoanTransaction> currentTransactions = createCurrentTransactionList(detail);
                                Money unprocessed = loanRepaymentScheduleTransactionProcessor.handleRepaymentSchedule(currentTransactions,
                                        currency, installments);
                                Money arrears = fetchCompoundedArrears(loanApplicationTerms, currency, detail.getTransaction());
                                if (unprocessed.isGreaterThanZero()) {
                                    arrears = getTotalAmount(latePaymentMap, currency);
                                    updateMapWithAmount(principalPortionMap, unprocessed, applicableDate);
                                    earlyPaidAmount = earlyPaidAmount.plus(unprocessed);

                                    // this check is to identify pre-closure and
                                    // apply interest calculation as per
                                    // configuration
                                    if (!outstandingBalance.isGreaterThan(unprocessed)
                                            && !loanApplicationTerms.getPreClosureInterestCalculationStrategy()
                                                    .calculateTillRestFrequencyEnabled()) {

                                        LocalDate calculateTill = detail.getTransactionDate();
                                        if (!compoundingDateVariations.containsKey(periodStartDateApplicableForInterest)) {
                                            compoundingDateVariations.put(periodStartDateApplicableForInterest, new TreeMap<>(
                                                    compoundingMap));
                                        }
                                        PrincipalInterest principalInterestForThisPeriod = calculatePrincipalInterestComponentsForPeriod(
                                                this.paymentPeriodsInOneYearCalculator,
                                                interestCalculationGraceOnRepaymentPeriodFraction,
                                                totalCumulativePrincipal.minus(reducePrincipal),
                                                totalCumulativeInterest,
                                                totalInterestChargedForFullLoanTerm,
                                                totalOutstandingInterestPaymentDueToGrace,
                                                outstandingBalanceAsPerRest,
                                                loanApplicationTerms,
                                                periodNumber,
                                                mc,
                                                mergeVariationsToMap(principalPortionMap, latePaymentMap, disburseDetailMap, compoundingMap),
                                                compoundingMap, periodStartDateApplicableForInterest, calculateTill,
                                                daysInPeriodApplicableForInterest);
                                        if (!principalInterestForThisPeriod.interest()
                                                .plus(principalInterestForThisPeriod.interestPaymentDueToGrace()).plus(outstandingBalance)
                                                .isGreaterThan(unprocessed)) {
                                            earlyPaidAmount = earlyPaidAmount.minus(unprocessed);
                                            updateMapWithAmount(principalPortionMap, unprocessed.negated(), applicableDate);
                                            LoanTransaction loanTransaction = LoanTransaction.repayment(null, unprocessed, null,
                                                    detail.getTransactionDate(), null, DateUtils.getLocalDateTimeOfTenant(), null);
                                            RecalculationDetail recalculationDetail = new RecalculationDetail(detail.getTransactionDate(),
                                                    loanTransaction);
                                            unprocessedTransactions.add(recalculationDetail);
                                            break;
                                        }
                                    }
                                    LoanTransaction loanTransaction = LoanTransaction.repayment(null, unprocessed, null, scheduledDueDate,
                                            null, DateUtils.getLocalDateTimeOfTenant(), null);
                                    RecalculationDetail recalculationDetail = new RecalculationDetail(scheduledDueDate, loanTransaction);
                                    unprocessedTransactions.add(recalculationDetail);
                                    checkForOutstanding = false;

                                    outstandingBalance = outstandingBalance.minus(unprocessed);
                                    // if outstanding balance becomes less than
                                    // zero
                                    // then adjusts the princiapal
                                    Money addToPrinciapal = Money.zero(currency);
                                    if (outstandingBalance.isLessThanZero()) {
                                        addToPrinciapal = addToPrinciapal.plus(outstandingBalance);
                                        outstandingBalance = outstandingBalance.zero();
                                        updateMapWithAmount(principalPortionMap, addToPrinciapal, applicableDate);
                                        earlyPaidAmount = earlyPaidAmount.plus(addToPrinciapal);
                                    }

                                }
                                LocalDate tillDate = getNextRestScheduleDate(currentDate.minusDays(1), loanApplicationTerms,
                                        holidayDetailDTO);
                                if (arrears.isGreaterThanZero() && applicableDate.isBefore(tillDate)) {
                                    updateLatePaidAmountsToPrincipalMap(principalPortionMap, detail.getTransaction(), latePaymentMap,
                                            compoundingMap, loanApplicationTerms, currency, holidayDetailDTO, lastRestDate);
                                    compoundingDateVariations.put(periodStartDateApplicableForInterest, new TreeMap<>(compoundingMap));
                                }
                            }

                        }
                    }

                }
                applicableTransactions.addAll(unprocessedTransactions);
                if (checkForOutstanding && outstandingBalance.isZero() && disburseDetailMap.isEmpty()) {
                    continue;
                }
            }

            int periodDays = Days.daysBetween(periodStartDate, scheduledDueDate).getDays();
            periodStartDateApplicableForInterest = calculateInterestStartDateForPeriod(loanApplicationTerms, periodStartDate,
                    idealDisbursementDate, periodStartDateApplicableForInterest);

            // backup for pre-close transaction
            if (compoundingDateVariations.containsKey(periodStartDateApplicableForInterest)) {
                compoundingMap.clear();
                compoundingMap.putAll(compoundingDateVariations.get(periodStartDateApplicableForInterest));
            } else {
                compoundingDateVariations.put(periodStartDateApplicableForInterest, new TreeMap<>(compoundingMap));
            }
            // 5 determine principal,interest of repayment period
            PrincipalInterest principalInterestForThisPeriod = calculatePrincipalInterestComponentsForPeriod(
                    this.paymentPeriodsInOneYearCalculator, interestCalculationGraceOnRepaymentPeriodFraction,
                    totalCumulativePrincipal.minus(reducePrincipal), totalCumulativeInterest, totalInterestChargedForFullLoanTerm,
                    totalOutstandingInterestPaymentDueToGrace, outstandingBalanceAsPerRest, loanApplicationTerms, periodNumber, mc,
                    mergeVariationsToMap(principalPortionMap, latePaymentMap, disburseDetailMap, compoundingMap), compoundingMap,
                    periodStartDateApplicableForInterest, scheduledDueDate, daysInPeriodApplicableForInterest);

            if (loanApplicationTerms.getFixedEmiAmount() != null
                    && loanApplicationTerms.getFixedEmiAmount().compareTo(principalInterestForThisPeriod.interest().getAmount()) != 1) {
                String errorMsg = "EMI amount must be greter than : " + principalInterestForThisPeriod.interest().getAmount();
                throw new MultiDisbursementEmiAmountException(errorMsg, principalInterestForThisPeriod.interest().getAmount(),
                        loanApplicationTerms.getFixedEmiAmount());
            }

            // update cumulative fields for principal & interest
            Money interestForThisinstallment = principalInterestForThisPeriod.interest();
            Money lastTotalOutstandingInterestPaymentDueToGrace = totalOutstandingInterestPaymentDueToGrace;
            totalOutstandingInterestPaymentDueToGrace = principalInterestForThisPeriod.interestPaymentDueToGrace();
            Money principalForThisPeriod = principalInterestForThisPeriod.principal();

            if (principalForThisPeriod.isZero()) {
                loanApplicationTerms.resetFixedEmiAmount();
            }

            // applies early payments on principal portion
            if (principalForThisPeriod.isGreaterThan(reducePrincipal)) {
                principalForThisPeriod = principalForThisPeriod.minus(reducePrincipal);
                reducePrincipal = reducePrincipal.zero();
            } else {
                reducePrincipal = reducePrincipal.minus(principalForThisPeriod);
                principalForThisPeriod = principalForThisPeriod.zero();
            }

            // earlyPaidAmount is already subtracted from balancereducePrincipal
            // reducePrincipal.plus(unprocessed);
            Money reducedBalance = earlyPaidAmount;
            earlyPaidAmount = earlyPaidAmount.minus(principalForThisPeriod);
            if (earlyPaidAmount.isGreaterThanZero()) {
                reducePrincipal = reducePrincipal.plus(earlyPaidAmount);
                reducePrincipal = applyEarlyPaymentStrategy(loanApplicationTerms, reducePrincipal);
                principalForThisPeriod = principalForThisPeriod.plus(earlyPaidAmount);
            }

            // 6. update outstandingLoanBlance using current period
            // 'principalDue'
            outstandingBalance = outstandingBalance.minus(principalForThisPeriod.minus(reducedBalance));

            if (outstandingBalance.isLessThanZero() || !isNextRepaymentAvailable) {
                principalForThisPeriod = principalForThisPeriod.plus(outstandingBalance);
                outstandingBalance = outstandingBalance.zero();
            }

            // applies charges for the period
            PrincipalInterest principalInterest = new PrincipalInterest(principalForThisPeriod, interestForThisinstallment, null);
            Money feeChargesForInstallment = cumulativeFeeChargesDueWithin(periodStartDate, scheduledDueDate, loanCharges, currency,
                    principalInterest, principalDisbursed, totalCumulativeInterest, numberOfRepayments, true);
            Money penaltyChargesForInstallment = cumulativePenaltyChargesDueWithin(periodStartDate, scheduledDueDate, loanCharges,
                    currency, principalInterest, principalDisbursed, totalCumulativeInterest, numberOfRepayments, true);
            totalFeeChargesCharged = totalFeeChargesCharged.add(feeChargesForInstallment.getAmount());
            totalPenaltyChargesCharged = totalPenaltyChargesCharged.add(penaltyChargesForInstallment.getAmount());

            // 8. sum up real totalInstallmentDue from components
            final Money totalInstallmentDue = principalForThisPeriod.plus(interestForThisinstallment).plus(feeChargesForInstallment)
                    .plus(penaltyChargesForInstallment);

            // if previous installment is last then add interest to same
            // installment
            if (lastInstallment != null && principalForThisPeriod.isZero()) {
                lastInstallment.addInterestAmount(interestForThisinstallment);
                continue;
            }

            // 9. create repayment period from parts
            LoanScheduleModelPeriod installment = LoanScheduleModelRepaymentPeriod.repayment(instalmentNumber, periodStartDate,
                    scheduledDueDate, principalForThisPeriod, outstandingBalance, interestForThisinstallment, feeChargesForInstallment,
                    penaltyChargesForInstallment, totalInstallmentDue, false);

            // apply loan transactions on installments to identify early/late
            // payments for interest recalculation
            if (isInterestRecalculationRequired(loanApplicationTerms, transactions) && loanRepaymentScheduleTransactionProcessor != null) {
                Money principalProcessed = Money.zero(currency);
                addLoanRepaymentScheduleInstallment(installments, installment);
                for (RecalculationDetail detail : applicableTransactions) {
                    if (!detail.isProcessed()) {
                        List<LoanTransaction> currentTransactions = new ArrayList<>(2);
                        currentTransactions.add(detail.getTransaction());
                        // applies the transaction as per transaction strategy
                        // on scheduled installments to identify the
                        // unprocessed(early payment ) amounts
                        Money unprocessed = loanRepaymentScheduleTransactionProcessor.handleRepaymentSchedule(currentTransactions,
                                currency, installments);

                        if (unprocessed.isGreaterThanZero()) {
                            outstandingBalance = outstandingBalance.minus(unprocessed);
                            // pre closure check and processing
                            if (outstandingBalance.isLessThan(interestForThisinstallment)
                                    && !scheduledDueDate.equals(detail.getTransactionDate())) {
                                LocalDate calculateTill = detail.getTransactionDate();
                                if (loanApplicationTerms.getPreClosureInterestCalculationStrategy().calculateTillRestFrequencyEnabled()) {
                                    calculateTill = getNextRestScheduleDate(calculateTill.minusDays(1), loanApplicationTerms,
                                            holidayDetailDTO);
                                }
                                if (compoundingDateVariations.containsKey(periodStartDateApplicableForInterest)) {
                                    compoundingMap.clear();
                                    compoundingMap.putAll(compoundingDateVariations.get(periodStartDateApplicableForInterest));
                                }
                                PrincipalInterest interestTillDate = calculatePrincipalInterestComponentsForPeriod(
                                        this.paymentPeriodsInOneYearCalculator, interestCalculationGraceOnRepaymentPeriodFraction,
                                        totalCumulativePrincipal, totalCumulativeInterest, totalInterestChargedForFullLoanTerm,
                                        lastTotalOutstandingInterestPaymentDueToGrace, outstandingBalanceAsPerRest, loanApplicationTerms,
                                        periodNumber, mc,
                                        mergeVariationsToMap(principalPortionMap, latePaymentMap, disburseDetailMap, compoundingMap),
                                        compoundingMap, periodStartDateApplicableForInterest, calculateTill,
                                        daysInPeriodApplicableForInterest);
                                Money diff = interestForThisinstallment.minus(interestTillDate.interest());
                                if (!outstandingBalance.minus(diff).isGreaterThanZero()) {
                                    outstandingBalance = outstandingBalance.minus(diff);
                                    interestForThisinstallment = interestForThisinstallment.minus(diff);
                                    principalForThisPeriod = principalForThisPeriod.plus(diff);
                                    final Money totalDue = principalForThisPeriod//
                                            .plus(interestForThisinstallment);

                                    // 9. create and replaces repayment period
                                    // from parts
                                    installment = LoanScheduleModelRepaymentPeriod.repayment(instalmentNumber, periodStartDate,
                                            detail.getTransactionDate(), principalForThisPeriod, outstandingBalance,
                                            interestForThisinstallment, feeChargesForInstallment, penaltyChargesForInstallment, totalDue,
                                            false);
                                    totalOutstandingInterestPaymentDueToGrace = interestTillDate.interestPaymentDueToGrace();
                                }

                            }
                            Money addToPrinciapal = Money.zero(currency);
                            if (outstandingBalance.isLessThanZero()) {
                                addToPrinciapal = addToPrinciapal.plus(outstandingBalance);
                                outstandingBalance = outstandingBalance.zero();
                            }
                            // updates principal portion map with the early
                            // payment amounts and applicable date as per rest
                            updatePrincipalPaidPortionToMap(loanApplicationTerms, holidayDetailDTO, principalPortionMap, installment,
                                    detail, unprocessed.plus(addToPrinciapal), installments);
                            totalRepaymentExpected = totalRepaymentExpected.add(unprocessed.plus(addToPrinciapal).getAmount());
                            totalCumulativePrincipal = totalCumulativePrincipal.plus(unprocessed.plus(addToPrinciapal));

                            reducePrincipal = reducePrincipal.plus(unprocessed);
                            reducePrincipal = applyEarlyPaymentStrategy(loanApplicationTerms, reducePrincipal);
                            principalForThisPeriod = principalForThisPeriod.plus(unprocessed.plus(addToPrinciapal));
                            principalProcessed = principalProcessed.plus(unprocessed.plus(addToPrinciapal));
                        }
                    }
                }
                updateLatePaymentsToMap(loanApplicationTerms, holidayDetailDTO, currency, latePaymentMap, scheduledDueDate, installments,
                        true, lastRestDate, compoundingMap);
                principalForThisPeriod = principalForThisPeriod.minus(principalProcessed);
            }

            periods.add(installment);

            // Updates principal paid map with efective date for reducing
            // the amount from outstanding balance(interest calculation)
            LocalDate amountApplicableDate = installment.periodDueDate();
            if (loanApplicationTerms.isInterestRecalculationEnabled()) {
                amountApplicableDate = getNextRestScheduleDate(installment.periodDueDate().minusDays(1), loanApplicationTerms,
                        holidayDetailDTO);
            }
            updateMapWithAmount(principalPortionMap, principalForThisPeriod.minus(reducedBalance), amountApplicableDate);

            // update outstanding balance for interest calculation
            outstandingBalanceAsPerRest = updateBalanceForInterestCalculation(principalPortionMap, scheduledDueDate,
                    outstandingBalanceAsPerRest, false);
            outstandingBalanceAsPerRest = updateBalanceForInterestCalculation(disburseDetailMap, scheduledDueDate,
                    outstandingBalanceAsPerRest, true);

            // handle cumulative fields
            loanTermInDays += periodDays;
            totalCumulativePrincipal = totalCumulativePrincipal.plus(principalForThisPeriod);
            totalCumulativeInterest = totalCumulativeInterest.plus(interestForThisinstallment);
            totalRepaymentExpected = totalRepaymentExpected.add(totalInstallmentDue.getAmount());
            periodStartDate = scheduledDueDate;
            periodStartDateApplicableForInterest = periodStartDate;
            instalmentNumber++;
            periodNumber++;
            compoundingDateVariations.clear();
        }

        // this condition is to add the interest from grace period if not
        // already applied.
        if (totalOutstandingInterestPaymentDueToGrace.isGreaterThanZero()) {
            LoanScheduleModelPeriod installment = ((List<LoanScheduleModelPeriod>) periods).get(periods.size() - 1);
            installment.addInterestAmount(totalOutstandingInterestPaymentDueToGrace);
            totalRepaymentExpected = totalRepaymentExpected.add(totalOutstandingInterestPaymentDueToGrace.getAmount());
            totalCumulativeInterest = totalCumulativeInterest.plus(totalOutstandingInterestPaymentDueToGrace);
            totalOutstandingInterestPaymentDueToGrace = totalOutstandingInterestPaymentDueToGrace.zero();
        }

        // 7. determine fees and penalties for charges which depends on total
        // loan interest
        for (LoanScheduleModelPeriod loanScheduleModelPeriod : periods) {
            if (loanScheduleModelPeriod.isRepaymentPeriod()) {
                PrincipalInterest principalInterest = new PrincipalInterest(Money.of(currency, loanScheduleModelPeriod.principalDue()),
                        Money.of(currency, loanScheduleModelPeriod.interestDue()), null);
                Money feeChargesForInstallment = cumulativeFeeChargesDueWithin(loanScheduleModelPeriod.periodFromDate(),
                        loanScheduleModelPeriod.periodDueDate(), nonCompoundingCharges, currency, principalInterest, principalDisbursed,
                        totalCumulativeInterest, numberOfRepayments, !loanScheduleModelPeriod.isRecalculatedInterestComponent());
                Money penaltyChargesForInstallment = cumulativePenaltyChargesDueWithin(loanScheduleModelPeriod.periodFromDate(),
                        loanScheduleModelPeriod.periodDueDate(), nonCompoundingCharges, currency, principalInterest, principalDisbursed,
                        totalCumulativeInterest, numberOfRepayments, !loanScheduleModelPeriod.isRecalculatedInterestComponent());
                totalFeeChargesCharged = totalFeeChargesCharged.add(feeChargesForInstallment.getAmount());
                totalPenaltyChargesCharged = totalPenaltyChargesCharged.add(penaltyChargesForInstallment.getAmount());
                totalRepaymentExpected = totalRepaymentExpected.add(feeChargesForInstallment.getAmount()).add(
                        penaltyChargesForInstallment.getAmount());
                loanScheduleModelPeriod.addLoanCharges(feeChargesForInstallment.getAmount(), penaltyChargesForInstallment.getAmount());
            }
        }

        // this block is to add extra re-payment schedules with interest portion
        // if the loan not paid with in loan term

        if (scheduleTillDate != null) {
            currentDate = scheduleTillDate;
        }
        if (isInterestRecalculationRequired(loanApplicationTerms, transactions) && latePaymentMap.size() > 0
                && currentDate.isAfter(periodStartDate)) {
            Money totalInterest = addInterestOnlyRepaymentScheduleForCurrentdate(mc, loanApplicationTerms, holidayDetailDTO, currency,
                    periods, periodStartDate, actualRepaymentDate, instalmentNumber, latePaymentMap, currentDate,
                    loanRepaymentScheduleTransactionProcessor, principalPortionMap, compoundingMap, transactions, installments, loanCharges);
            totalCumulativeInterest = totalCumulativeInterest.plus(totalInterest);
        }

        loanApplicationTerms.resetFixedEmiAmount();

        return LoanScheduleModel.from(periods, applicationCurrency, loanTermInDays, principalDisbursed,
                totalCumulativePrincipal.getAmount(), totalPrincipalPaid, totalCumulativeInterest.getAmount(), totalFeeChargesCharged,
                totalPenaltyChargesCharged, totalRepaymentExpected, totalOutstanding);
    }

    private Money fetchCompoundedArrears(final LoanApplicationTerms loanApplicationTerms, final MonetaryCurrency currency,
            final LoanTransaction transaction) {
        Money arrears = transaction.getPrincipalPortion(currency);
        if (loanApplicationTerms.getInterestRecalculationCompoundingMethod().isInterestCompoundingEnabled()) {
            arrears = arrears.plus(transaction.getInterestPortion(currency));
        }

        if (loanApplicationTerms.getInterestRecalculationCompoundingMethod().isFeeCompoundingEnabled()) {
            arrears = arrears.plus(transaction.getFeeChargesPortion(currency)).plus(transaction.getPenaltyChargesPortion(currency));
        }
        return arrears;
    }

    private boolean isInterestRecalculationRequired(final LoanApplicationTerms loanApplicationTerms,
            Collection<RecalculationDetail> transactions) {
        return loanApplicationTerms.isInterestRecalculationEnabled() && transactions != null;
    }

    /**
     * Method calculates interest on not paid outstanding principal and interest
     * (if compounding is enabled) till current date and adds new repayment
     * schedule detail
     * 
     * @param compoundingMap
     *            TODO
     * @param loanCharges
     *            TODO
     * @param principalPortioMap
     *            TODO
     * 
     */
    private Money addInterestOnlyRepaymentScheduleForCurrentdate(final MathContext mc, final LoanApplicationTerms loanApplicationTerms,
            final HolidayDetailDTO holidayDetailDTO, final MonetaryCurrency currency, final Collection<LoanScheduleModelPeriod> periods,
            LocalDate periodStartDate, LocalDate actualRepaymentDate, int instalmentNumber, Map<LocalDate, Money> latePaymentMap,
            final LocalDate currentDate, LoanRepaymentScheduleTransactionProcessor loanRepaymentScheduleTransactionProcessor,
            final Map<LocalDate, Money> principalPortionMap, TreeMap<LocalDate, Money> compoundingMap,
            final Collection<RecalculationDetail> transactions, final List<LoanRepaymentScheduleInstallment> installments,
            Set<LoanCharge> loanCharges) {
        boolean isFirstRepayment = false;
        LocalDate startDate = periodStartDate;
        Money outstanding = Money.zero(currency);
        Money totalInterest = Money.zero(currency);
        Money totalCumulativeInterest = Money.zero(currency);
        Map<LocalDate, Money> disburseDetailsMap = new HashMap<>();
        double interestCalculationGraceOnRepaymentPeriodFraction = Double.valueOf(0);
        int periodNumberTemp = 1;
        LocalDate lastRestDate = getNextRestScheduleDate(currentDate.minusDays(1), loanApplicationTerms, holidayDetailDTO);
        do {

            actualRepaymentDate = this.scheduledDateGenerator.generateNextRepaymentDate(actualRepaymentDate, loanApplicationTerms,
                    isFirstRepayment);
            int daysInPeriod = Days.daysBetween(periodStartDate, actualRepaymentDate).getDays();
            if (actualRepaymentDate.isAfter(currentDate)) {
                actualRepaymentDate = currentDate;
            }
            outstanding = updateOutstandingFromLatePayment(periodStartDate, latePaymentMap, outstanding);

            Collection<RecalculationDetail> applicableTransactions = getApplicableTransactionsForPeriod(loanApplicationTerms,
                    actualRepaymentDate, transactions);

            if (!latePaymentMap.isEmpty()) {
                populateCompoundingDatesInPeriod(periodStartDate, actualRepaymentDate, currentDate, loanApplicationTerms, holidayDetailDTO,
                        compoundingMap, loanCharges, currency);
            }

            for (RecalculationDetail detail : applicableTransactions) {
                if (detail.isProcessed()) {
                    continue;
                }
                List<LoanTransaction> currentTransactions = createCurrentTransactionList(detail);

                if (!periodStartDate.isEqual(detail.getTransactionDate())) {
                    PrincipalInterest principalInterestForThisPeriod = calculatePrincipalInterestComponentsForPeriod(
                            this.paymentPeriodsInOneYearCalculator, interestCalculationGraceOnRepaymentPeriodFraction,
                            totalInterest.zero(), totalInterest.zero(), totalInterest.zero(), totalInterest.zero(), outstanding,
                            loanApplicationTerms, periodNumberTemp, mc,
                            mergeVariationsToMap(principalPortionMap, latePaymentMap, disburseDetailsMap, compoundingMap), compoundingMap,
                            periodStartDate, detail.getTransactionDate(), daysInPeriod);

                    Money interest = principalInterestForThisPeriod.interest();
                    totalInterest = totalInterest.plus(interest);

                    LoanScheduleModelRepaymentPeriod installment = LoanScheduleModelRepaymentPeriod.repayment(instalmentNumber++,
                            startDate, detail.getTransactionDate(), totalInterest.zero(), totalInterest.zero(), totalInterest,
                            totalInterest.zero(), totalInterest.zero(), totalInterest, true);
                    periods.add(installment);
                    totalCumulativeInterest = totalCumulativeInterest.plus(totalInterest);
                    totalInterest = totalInterest.zero();
                    addLoanRepaymentScheduleInstallment(installments, installment);
                    periodStartDate = detail.getTransactionDate();
                    startDate = detail.getTransactionDate();
                }
                loanRepaymentScheduleTransactionProcessor.handleRepaymentSchedule(currentTransactions, currency, installments);
                updateLatePaymentsToMap(loanApplicationTerms, holidayDetailDTO, currency, latePaymentMap, currentDate, installments, false,
                        lastRestDate, compoundingMap);
                outstanding = outstanding.zero();
                outstanding = updateOutstandingFromLatePayment(periodStartDate, latePaymentMap, outstanding);
                outstanding = updateBalanceForInterestCalculation(principalPortionMap, periodStartDate, outstanding, false);
                if (latePaymentMap.isEmpty() && !outstanding.isGreaterThanZero()) {
                    break;
                }
            }

            if (outstanding.isGreaterThanZero()) {
                PrincipalInterest principalInterestForThisPeriod = calculatePrincipalInterestComponentsForPeriod(
                        this.paymentPeriodsInOneYearCalculator, interestCalculationGraceOnRepaymentPeriodFraction, totalInterest.zero(),
                        totalInterest.zero(), totalInterest.zero(), totalInterest.zero(), outstanding, loanApplicationTerms,
                        periodNumberTemp, mc,
                        mergeVariationsToMap(principalPortionMap, latePaymentMap, disburseDetailsMap, compoundingMap), compoundingMap,
                        periodStartDate, actualRepaymentDate, daysInPeriod);
                Money interest = principalInterestForThisPeriod.interest();
                totalInterest = totalInterest.plus(interest);
                if (loanApplicationTerms.getInterestRecalculationCompoundingMethod().isInterestCompoundingEnabled()) {
                    LocalDate compoundingEffectiveDate = getNextCompoundScheduleDate(actualRepaymentDate.minusDays(1),
                            loanApplicationTerms, holidayDetailDTO);
                    latePaymentMap.put(compoundingEffectiveDate, interest);

                }
            }
            periodStartDate = actualRepaymentDate;
        } while (actualRepaymentDate.isBefore(currentDate) && outstanding.isGreaterThanZero());

        if (totalInterest.isGreaterThanZero()) {
            LoanScheduleModelRepaymentPeriod installment = LoanScheduleModelRepaymentPeriod.repayment(instalmentNumber++, startDate,
                    actualRepaymentDate, totalInterest.zero(), totalInterest.zero(), totalInterest, totalInterest.zero(),
                    totalInterest.zero(), totalInterest, true);
            periods.add(installment);
            totalCumulativeInterest = totalCumulativeInterest.plus(totalInterest);
        }
        return totalCumulativeInterest;
    }

    private Collection<RecalculationDetail> getApplicableTransactionsForPeriod(final LoanApplicationTerms loanApplicationTerms,
            LocalDate repaymentDate, final Collection<RecalculationDetail> transactions) {
        Collection<RecalculationDetail> applicableTransactions = new ArrayList<>();
        if (isInterestRecalculationRequired(loanApplicationTerms, transactions)) {
            for (RecalculationDetail detail : transactions) {
                if (!detail.getTransactionDate().isAfter(repaymentDate)) {
                    applicableTransactions.add(detail);
                }
            }
            transactions.removeAll(applicableTransactions);
        }
        return applicableTransactions;
    }

    private List<LoanTransaction> createCurrentTransactionList(RecalculationDetail detail) {
        List<LoanTransaction> currentTransactions = new ArrayList<>(2);
        currentTransactions.add(detail.getTransaction());
        detail.setProcessed(true);
        return currentTransactions;
    }

    private Money updateOutstandingFromLatePayment(LocalDate periodStartDate, Map<LocalDate, Money> latePaymentMap, Money outstanding) {
        Map<LocalDate, Money> retainEntries = new HashMap<>();
        for (Map.Entry<LocalDate, Money> mapEntry : latePaymentMap.entrySet()) {
            if (!mapEntry.getKey().isAfter(periodStartDate)) {
                outstanding = outstanding.plus(mapEntry.getValue());
            } else {
                retainEntries.put(mapEntry.getKey(), mapEntry.getValue());
            }
        }
        latePaymentMap.clear();
        latePaymentMap.putAll(retainEntries);
        retainEntries.clear();
        return outstanding;
    }

    /**
     * method applies early payment strategy as per the configurations provided
     */
    private Money applyEarlyPaymentStrategy(final LoanApplicationTerms loanApplicationTerms, Money reducePrincipal) {
        if (reducePrincipal.isGreaterThanZero()) {
            switch (loanApplicationTerms.getRescheduleStrategyMethod()) {
                case REDUCE_EMI_AMOUNT:
                    // in this case emi amount will be reduced but number of
                    // installments won't change
                    if (!loanApplicationTerms.isMultiDisburseLoan()) {
                        loanApplicationTerms.setFixedEmiAmount(null);
                    }
                    reducePrincipal = reducePrincipal.zero();
                break;
                case REDUCE_NUMBER_OF_INSTALLMENTS:
                    // number of installments will reduce but emi amount won't
                    // get effected
                    reducePrincipal = reducePrincipal.zero();
                break;
                case RESCHEDULE_NEXT_REPAYMENTS:
                // will reduce principal from the reduce Principal for each
                // installment(means installments will have less emi amount)
                // until this
                // amount becomes zero
                break;
                default:
                break;
            }
        }
        return reducePrincipal;
    }

    /**
     * Identifies all the past date principal changes and apply them on
     * outstanding balance for future calculations
     */
    private Money updateBalanceForInterestCalculation(final Map<LocalDate, Money> principalPortionMap, final LocalDate scheduledDueDate,
            final Money outstandingBalanceAsPerRest, boolean addMapDetails) {
        List<LocalDate> removeFromprincipalPortionMap = new ArrayList<>();
        Money outstandingBalance = outstandingBalanceAsPerRest;
        for (Map.Entry<LocalDate, Money> principal : principalPortionMap.entrySet()) {
            if (!principal.getKey().isAfter(scheduledDueDate)) {
                if (addMapDetails) {
                    outstandingBalance = outstandingBalance.plus(principal.getValue());
                } else {
                    outstandingBalance = outstandingBalance.minus(principal.getValue());
                }
                removeFromprincipalPortionMap.add(principal.getKey());
            }
        }
        for (LocalDate date : removeFromprincipalPortionMap) {
            principalPortionMap.remove(date);
        }
        return outstandingBalance;
    }

    // this is to make sure even paid late payments(principal and compounded
    // interest/fee) should be reduced as per rest date
    private void updateLatePaidAmountsToPrincipalMap(final Map<LocalDate, Money> principalVariationMap,
            final LoanTransaction loanTransaction, final Map<LocalDate, Money> latePaymentsMap, final Map<LocalDate, Money> compoundingMap,
            final LoanApplicationTerms applicationTerms, final MonetaryCurrency currency, final HolidayDetailDTO holidayDetailDTO,
            final LocalDate lastRestDate) {
        LocalDate applicableDate = getNextRestScheduleDate(loanTransaction.getTransactionDate().minusDays(1), applicationTerms,
                holidayDetailDTO);

        Money principalPortion = loanTransaction.getPrincipalPortion(currency);
        Money compoundedLatePayments = Money.zero(currency);
        if (applicationTerms.getInterestRecalculationCompoundingMethod().isInterestCompoundingEnabled()) {
            compoundedLatePayments = compoundedLatePayments.plus(loanTransaction.getInterestPortion(currency));
        }
        if (applicationTerms.getInterestRecalculationCompoundingMethod().isFeeCompoundingEnabled()) {
            compoundedLatePayments = compoundedLatePayments.plus(loanTransaction.getFeeChargesPortion(currency)).plus(
                    loanTransaction.getPenaltyChargesPortion(currency));
        }

        updateCompoundingAmount(principalVariationMap, latePaymentsMap, currency, lastRestDate, principalPortion, applicableDate);
        updateCompoundingAmount(principalVariationMap, compoundingMap, currency, lastRestDate, compoundedLatePayments, applicableDate);
    }

    private void updateCompoundingAmount(final Map<LocalDate, Money> principalVariationMap,
            final Map<LocalDate, Money> latePaymentCompoundingMap, final MonetaryCurrency currency, final LocalDate lastRestDate,
            Money compoundedPortion, final LocalDate applicableDate) {
        Money appliedOnPrincipalVariationMap = Money.zero(currency);
        Map<LocalDate, Money> temp = new HashMap<>();
        for (LocalDate date : latePaymentCompoundingMap.keySet()) {
            if (date.isBefore(lastRestDate)) {
                Money money = latePaymentCompoundingMap.get(date);
                appliedOnPrincipalVariationMap = appliedOnPrincipalVariationMap.plus(money);
                if (appliedOnPrincipalVariationMap.isLessThan(compoundedPortion)) {
                    if (date.isBefore(applicableDate)) {
                        updateMapWithAmount(principalVariationMap, money.negated(), date);
                        updateMapWithAmount(principalVariationMap, money, applicableDate);
                    }
                } else if (temp.isEmpty()) {
                    Money diff = money.minus(appliedOnPrincipalVariationMap.minus(compoundedPortion));
                    updateMapWithAmount(principalVariationMap, diff.negated(), date);
                    updateMapWithAmount(principalVariationMap, diff, applicableDate);
                    updateMapWithAmount(temp, money.minus(diff), date);
                    updateMapWithAmount(temp, money.minus(diff).negated(), lastRestDate);
                } else {
                    updateMapWithAmount(temp, money, date);
                    updateMapWithAmount(temp, money.negated(), lastRestDate);
                }
            }
        }
        latePaymentCompoundingMap.clear();
        latePaymentCompoundingMap.putAll(temp);
    }

    /**
     * this Method updates late/ not paid installment components to Map with
     * effective date as per REST(for principal portion ) and compounding
     * (interest or fee or interest and fee portions) frequency
     * 
     * @param lastRestDate
     *            TODO
     * @param compoundingMap
     *            TODO
     * 
     */
    private void updateLatePaymentsToMap(final LoanApplicationTerms loanApplicationTerms, final HolidayDetailDTO holidayDetailDTO,
            final MonetaryCurrency currency, final Map<LocalDate, Money> latePaymentMap, final LocalDate scheduledDueDate,
            List<LoanRepaymentScheduleInstallment> installments, boolean applyRestFrequencyForPrincipal, final LocalDate lastRestDate,
            final TreeMap<LocalDate, Money> compoundingMap) {
        latePaymentMap.clear();
        LocalDate currentDate = DateUtils.getLocalDateOfTenant();

        Money totalCompoundingAmount = Money.zero(currency);
        Money compoundedMoney = Money.zero(currency);
        if (!compoundingMap.isEmpty()) {
            compoundedMoney = compoundingMap.get(lastRestDate);
        }
        boolean clearCompoundingMap = true;
        for (LoanRepaymentScheduleInstallment loanRepaymentScheduleInstallment : installments) {
            if (loanRepaymentScheduleInstallment.isNotFullyPaidOff()
                    && !loanRepaymentScheduleInstallment.getDueDate().isAfter(scheduledDueDate)
                    && !loanRepaymentScheduleInstallment.isRecalculatedInterestComponent()) {
                LocalDate principalEffectiveDate = loanRepaymentScheduleInstallment.getDueDate();
                if (applyRestFrequencyForPrincipal) {
                    principalEffectiveDate = getNextRestScheduleDate(loanRepaymentScheduleInstallment.getDueDate().minusDays(1),
                            loanApplicationTerms, holidayDetailDTO);
                }
                if (principalEffectiveDate.isBefore(currentDate)) {
                    updateMapWithAmount(latePaymentMap, loanRepaymentScheduleInstallment.getPrincipalOutstanding(currency),
                            principalEffectiveDate);
                    totalCompoundingAmount = totalCompoundingAmount
                            .plus(loanRepaymentScheduleInstallment.getPrincipalOutstanding(currency));
                }

                final Money changedCompoundedMoney = updateMapWithCompoundingDetails(loanApplicationTerms, holidayDetailDTO, currency,
                        compoundingMap, loanRepaymentScheduleInstallment, lastRestDate, compoundedMoney, scheduledDueDate);
                if (compoundedMoney.isZero() || !compoundedMoney.isEqualTo(changedCompoundedMoney)) {
                    compoundedMoney = changedCompoundedMoney;
                    clearCompoundingMap = false;
                }
            }
        }
        if (totalCompoundingAmount.isGreaterThanZero()) {
            updateMapWithAmount(latePaymentMap, totalCompoundingAmount.negated(), lastRestDate);
        }
        if (clearCompoundingMap) {
            compoundingMap.clear();
        }
    }

    private Money updateMapWithCompoundingDetails(final LoanApplicationTerms loanApplicationTerms, final HolidayDetailDTO holidayDetailDTO,
            final MonetaryCurrency currency, final TreeMap<LocalDate, Money> compoundingMap,
            final LoanRepaymentScheduleInstallment loanRepaymentScheduleInstallment, final LocalDate lastRestDate,
            final Money compoundedMoney, final LocalDate scheduledDueDate) {
        Money ignoreMoney = compoundedMoney;
        if (loanApplicationTerms.getInterestRecalculationCompoundingMethod().isCompoundingEnabled()) {
            LocalDate compoundingEffectiveDate = getNextCompoundScheduleDate(loanRepaymentScheduleInstallment.getDueDate().minusDays(1),
                    loanApplicationTerms, holidayDetailDTO);

            if (compoundingEffectiveDate.isBefore(DateUtils.getLocalDateOfTenant())) {
                Money amount = Money.zero(currency);
                switch (loanApplicationTerms.getInterestRecalculationCompoundingMethod()) {
                    case INTEREST:
                        amount = amount.plus(loanRepaymentScheduleInstallment.getInterestOutstanding(currency));
                    break;
                    case FEE:
                        amount = amount.plus(loanRepaymentScheduleInstallment.getFeeChargesOutstanding(currency));
                        amount = amount.plus(loanRepaymentScheduleInstallment.getPenaltyChargesOutstanding(currency));
                    break;
                    case INTEREST_AND_FEE:
                        amount = amount.plus(loanRepaymentScheduleInstallment.getInterestOutstanding(currency));
                        amount = amount.plus(loanRepaymentScheduleInstallment.getFeeChargesOutstanding(currency));
                        amount = amount.plus(loanRepaymentScheduleInstallment.getPenaltyChargesOutstanding(currency));
                    break;
                    default:
                    break;
                }
                if (compoundingEffectiveDate.isBefore(scheduledDueDate)) {
                    ignoreMoney = ignoreMoney.plus(amount);
                    if (ignoreMoney.isGreaterThanZero()) {
                        updateMapWithAmount(compoundingMap, ignoreMoney, compoundingEffectiveDate);
                        updateMapWithAmount(compoundingMap, ignoreMoney.negated(), lastRestDate);
                        ignoreMoney = ignoreMoney.zero();
                    }
                } else {
                    if (ignoreMoney.isLessThanZero()) {
                        LocalDate firstKey = compoundingMap.firstKey();
                        updateMapWithAmount(compoundingMap, ignoreMoney, firstKey);
                        updateMapWithAmount(compoundingMap, ignoreMoney.negated(), lastRestDate);
                        ignoreMoney = ignoreMoney.zero();
                    }
                    updateMapWithAmount(compoundingMap, amount, compoundingEffectiveDate);
                    updateMapWithAmount(compoundingMap, amount.negated(), lastRestDate);
                }
            }
        }
        return ignoreMoney;
    }

    private void populateCompoundingDatesInPeriod(final LocalDate startDate, final LocalDate endDate, final LocalDate currentDate,
            final LoanApplicationTerms loanApplicationTerms, final HolidayDetailDTO holidayDetailDTO,
            final Map<LocalDate, Money> compoundingMap, final Set<LoanCharge> charges, MonetaryCurrency currency) {
        if (loanApplicationTerms.getInterestRecalculationCompoundingMethod().isCompoundingEnabled()) {
            LocalDate lastCompoundingDate = startDate;
            LocalDate compoundingDate = startDate;
            while (compoundingDate.isBefore(endDate) && compoundingDate.isBefore(currentDate)) {
                compoundingDate = getNextCompoundScheduleDate(compoundingDate, loanApplicationTerms, holidayDetailDTO);
                if (!compoundingDate.isBefore(currentDate)) {
                    break;
                } else if (compoundingDate.isAfter(endDate)) {
                    updateMapWithAmount(compoundingMap, Money.zero(currency), compoundingDate);
                } else {
                    Money feeChargesForInstallment = cumulativeFeeChargesDueWithin(lastCompoundingDate, compoundingDate, charges, currency,
                            null, loanApplicationTerms.getPrincipal(), null, loanApplicationTerms.getNumberOfRepayments(), false);
                    Money penaltyChargesForInstallment = cumulativePenaltyChargesDueWithin(lastCompoundingDate, compoundingDate, charges,
                            currency, null, loanApplicationTerms.getPrincipal(), null, loanApplicationTerms.getNumberOfRepayments(), false);
                    updateMapWithAmount(compoundingMap, feeChargesForInstallment.plus(penaltyChargesForInstallment), compoundingDate);
                }
                lastCompoundingDate = compoundingDate;
            }
        }
    }

    protected void clearMapDetails(final LocalDate startDate, final Map<LocalDate, Money> compoundingMap) {
        Map<LocalDate, Money> temp = new HashMap<>();
        for (LocalDate date : compoundingMap.keySet()) {
            if (!date.isBefore(startDate)) {
                temp.put(date, compoundingMap.get(date));
            }
        }
        compoundingMap.clear();
        compoundingMap.putAll(temp);
    }

    /**
     * This Method updates principal paid component to map with effective date
     * as per the REST
     * 
     */
    private void updatePrincipalPaidPortionToMap(final LoanApplicationTerms loanApplicationTerms, final HolidayDetailDTO holidayDetailDTO,
            Map<LocalDate, Money> principalPortionMap, final LoanScheduleModelPeriod installment, final RecalculationDetail detail,
            final Money unprocessed, final List<LoanRepaymentScheduleInstallment> installments) {
        LocalDate applicableDate = getNextRestScheduleDate(detail.getTransactionDate().minusDays(1), loanApplicationTerms, holidayDetailDTO);
        updateMapWithAmount(principalPortionMap, unprocessed, applicableDate);
        installment.addPrincipalAmount(unprocessed);
        LoanRepaymentScheduleInstallment lastInstallment = installments.get(installments.size() - 1);
        lastInstallment.updatePrincipal(lastInstallment.getPrincipal(unprocessed.getCurrency()).plus(unprocessed).getAmount());
        lastInstallment.payPrincipalComponent(detail.getTransactionDate(), unprocessed);
    }

    /**
     * merges all the applicable amounts(compounding dates, disbursements, late
     * payment compounding and principal change as per rest) changes to single
     * map for interest calculation
     * 
     * @param compoundingDates
     *            TODO
     */
    private TreeMap<LocalDate, Money> mergeVariationsToMap(final Map<LocalDate, Money> princiaplPaidMap,
            final Map<LocalDate, Money> latePaymentMap, final Map<LocalDate, Money> disburseDetailsMap,
            final Map<LocalDate, Money> compoundingDates) {
        TreeMap<LocalDate, Money> map = new TreeMap<>();
        map.putAll(latePaymentMap);

        for (Map.Entry<LocalDate, Money> mapEntry : disburseDetailsMap.entrySet()) {
            Money value = mapEntry.getValue();
            if (map.containsKey(mapEntry.getKey())) {
                value = value.plus(map.get(mapEntry.getKey()));
            }
            map.put(mapEntry.getKey(), value);
        }

        for (Map.Entry<LocalDate, Money> mapEntry : princiaplPaidMap.entrySet()) {
            Money value = mapEntry.getValue().negated();
            if (map.containsKey(mapEntry.getKey())) {
                value = value.plus(map.get(mapEntry.getKey()));
            }
            map.put(mapEntry.getKey(), value);
        }

        for (Map.Entry<LocalDate, Money> mapEntry : compoundingDates.entrySet()) {
            Money value = mapEntry.getValue();
            if (!map.containsKey(mapEntry.getKey())) {
                map.put(mapEntry.getKey(), value.zero());
            }
        }

        return map;
    }

    /**
     * calculates Interest stating date as per the settings
     */
    private LocalDate calculateInterestStartDateForPeriod(final LoanApplicationTerms loanApplicationTerms, LocalDate periodStartDate,
            final LocalDate idealDisbursementDate, LocalDate periodStartDateApplicableForInterest) {
        if (periodStartDate.isBefore(idealDisbursementDate)) {
            if (loanApplicationTerms.getInterestChargedFromLocalDate() != null) {
                periodStartDateApplicableForInterest = loanApplicationTerms.getInterestChargedFromLocalDate();
            } else {
                periodStartDateApplicableForInterest = idealDisbursementDate;
            }
        }
        return periodStartDateApplicableForInterest;
    }

    private void updateMapWithAmount(final Map<LocalDate, Money> map, final Money amount, final LocalDate amountApplicableDate) {
        Money principalPaid = amount;
        if (map.containsKey(amountApplicableDate)) {
            principalPaid = map.get(amountApplicableDate).plus(principalPaid);
        }
        map.put(amountApplicableDate, principalPaid);
    }

    private Money getTotalAmount(final Map<LocalDate, Money> map, final MonetaryCurrency currency) {
        Money total = Money.zero(currency);
        for (Map.Entry<LocalDate, Money> mapEntry : map.entrySet()) {
            if (mapEntry.getKey().isBefore(DateUtils.getLocalDateOfTenant())) {
                total = total.plus(mapEntry.getValue());
            }
        }
        return total;
    }

    @Override
    public LoanRescheduleModel reschedule(final MathContext mathContext, final LoanRescheduleRequest loanRescheduleRequest,
            final ApplicationCurrency applicationCurrency, final HolidayDetailDTO holidayDetailDTO,
            final CalendarInstance restCalendarInstance, final CalendarInstance compoundingCalendarInstance) {

        final Loan loan = loanRescheduleRequest.getLoan();
        final LoanSummary loanSummary = loan.getSummary();
        final LoanProductMinimumRepaymentScheduleRelatedDetail loanProductRelatedDetail = loan.getLoanRepaymentScheduleDetail();
        final MonetaryCurrency currency = loanProductRelatedDetail.getCurrency();

        // create an archive of the current loan schedule installments
        Collection<LoanRepaymentScheduleHistory> loanRepaymentScheduleHistoryList = null;

        // get the initial list of repayment installments
        List<LoanRepaymentScheduleInstallment> repaymentScheduleInstallments = loan.getRepaymentScheduleInstallments();

        // sort list by installment number in ASC order
        Collections.sort(repaymentScheduleInstallments, LoanRepaymentScheduleInstallment.installmentNumberComparator);

        final Collection<LoanRescheduleModelRepaymentPeriod> periods = new ArrayList<>();

        Money outstandingLoanBalance = loan.getPrincpal();

        for (LoanRepaymentScheduleInstallment repaymentScheduleInstallment : repaymentScheduleInstallments) {

            Integer oldPeriodNumber = repaymentScheduleInstallment.getInstallmentNumber();
            LocalDate fromDate = repaymentScheduleInstallment.getFromDate();
            LocalDate dueDate = repaymentScheduleInstallment.getDueDate();
            Money principalDue = repaymentScheduleInstallment.getPrincipal(currency);
            Money interestDue = repaymentScheduleInstallment.getInterestCharged(currency);
            Money feeChargesDue = repaymentScheduleInstallment.getFeeChargesCharged(currency);
            Money penaltyChargesDue = repaymentScheduleInstallment.getPenaltyChargesCharged(currency);
            Money totalDue = principalDue.plus(interestDue).plus(feeChargesDue).plus(penaltyChargesDue);

            outstandingLoanBalance = outstandingLoanBalance.minus(principalDue);

            LoanRescheduleModelRepaymentPeriod period = LoanRescheduleModelRepaymentPeriod
                    .instance(oldPeriodNumber, oldPeriodNumber, fromDate, dueDate, principalDue, outstandingLoanBalance, interestDue,
                            feeChargesDue, penaltyChargesDue, totalDue, false);

            periods.add(period);
        }

        Money outstandingBalance = loan.getPrincpal();
        Money totalCumulativePrincipal = Money.zero(currency);
        Money totalCumulativeInterest = Money.zero(currency);
        Money actualTotalCumulativeInterest = Money.zero(currency);
        Money totalOutstandingInterestPaymentDueToGrace = Money.zero(currency);
        Money totalPrincipalBeforeReschedulePeriod = Money.zero(currency);

        LocalDate installmentDueDate = null;
        LocalDate adjustedInstallmentDueDate = null;
        LocalDate installmentFromDate = null;
        Integer rescheduleFromInstallmentNo = defaultToZeroIfNull(loanRescheduleRequest.getRescheduleFromInstallment());
        Integer installmentNumber = rescheduleFromInstallmentNo;
        Integer graceOnPrincipal = defaultToZeroIfNull(loanRescheduleRequest.getGraceOnPrincipal());
        Integer graceOnInterest = defaultToZeroIfNull(loanRescheduleRequest.getGraceOnInterest());
        Integer extraTerms = defaultToZeroIfNull(loanRescheduleRequest.getExtraTerms());
        final boolean recalculateInterest = loanRescheduleRequest.getRecalculateInterest();
        Integer numberOfRepayments = repaymentScheduleInstallments.size();
        Integer rescheduleNumberOfRepayments = numberOfRepayments;
        final Money principal = loan.getPrincpal();
        final Money totalPrincipalOutstanding = Money.of(currency, loanSummary.getTotalPrincipalOutstanding());
        LocalDate adjustedDueDate = loanRescheduleRequest.getAdjustedDueDate();
        BigDecimal newInterestRate = loanRescheduleRequest.getInterestRate();
        int loanTermInDays = Integer.valueOf(0);

        if (rescheduleFromInstallmentNo > 0) {
            // this will hold the loan repayment installment that is before the
            // reschedule start installment
            // (rescheduleFrominstallment)
            LoanRepaymentScheduleInstallment previousInstallment = null;

            // get the install number of the previous installment
            int previousInstallmentNo = rescheduleFromInstallmentNo - 1;

            // only fetch the installment if the number is greater than 0
            if (previousInstallmentNo > 0) {
                previousInstallment = loan.fetchRepaymentScheduleInstallment(previousInstallmentNo);
            }

            LoanRepaymentScheduleInstallment firstInstallment = loan.fetchRepaymentScheduleInstallment(1);

            // the "installment from date" is equal to the due date of the
            // previous installment, if it exists
            if (previousInstallment != null) {
                installmentFromDate = previousInstallment.getDueDate();
            }

            else {
                installmentFromDate = firstInstallment.getFromDate();
            }

            installmentDueDate = installmentFromDate;
            LocalDate periodStartDateApplicableForInterest = installmentFromDate;
            Integer periodNumber = 1;
            outstandingLoanBalance = loan.getPrincpal();

            for (LoanRescheduleModelRepaymentPeriod period : periods) {

                if (period.periodDueDate().isBefore(loanRescheduleRequest.getRescheduleFromDate())) {

                    totalPrincipalBeforeReschedulePeriod = totalPrincipalBeforeReschedulePeriod.plus(period.principalDue());
                    actualTotalCumulativeInterest = actualTotalCumulativeInterest.plus(period.interestDue());
                    rescheduleNumberOfRepayments--;
                    outstandingLoanBalance = outstandingLoanBalance.minus(period.principalDue());
                    outstandingBalance = outstandingBalance.minus(period.principalDue());
                }
            }

            while (graceOnPrincipal > 0 || graceOnInterest > 0) {

                LoanRescheduleModelRepaymentPeriod period = LoanRescheduleModelRepaymentPeriod.instance(0, 0, new LocalDate(),
                        new LocalDate(), Money.zero(currency), Money.zero(currency), Money.zero(currency), Money.zero(currency),
                        Money.zero(currency), Money.zero(currency), true);

                periods.add(period);

                if (graceOnPrincipal > 0) {
                    graceOnPrincipal--;
                }

                if (graceOnInterest > 0) {
                    graceOnInterest--;
                }

                rescheduleNumberOfRepayments++;
                numberOfRepayments++;
            }

            while (extraTerms > 0) {

                LoanRescheduleModelRepaymentPeriod period = LoanRescheduleModelRepaymentPeriod.instance(0, 0, new LocalDate(),
                        new LocalDate(), Money.zero(currency), Money.zero(currency), Money.zero(currency), Money.zero(currency),
                        Money.zero(currency), Money.zero(currency), true);

                periods.add(period);

                extraTerms--;
                rescheduleNumberOfRepayments++;
                numberOfRepayments++;
            }

            // get the loan application terms from the Loan object
            final LoanApplicationTerms loanApplicationTerms = loan.getLoanApplicationTerms(applicationCurrency, restCalendarInstance,
                    compoundingCalendarInstance);

            // update the number of repayments
            loanApplicationTerms.updateNumberOfRepayments(numberOfRepayments);

            LocalDate loanEndDate = this.scheduledDateGenerator.getLastRepaymentDate(loanApplicationTerms, holidayDetailDTO);
            loanApplicationTerms.updateLoanEndDate(loanEndDate);

            if (newInterestRate != null) {
                loanApplicationTerms.updateAnnualNominalInterestRate(newInterestRate);
                loanApplicationTerms.updateInterestRatePerPeriod(newInterestRate);
            }

            graceOnPrincipal = defaultToZeroIfNull(loanRescheduleRequest.getGraceOnPrincipal());
            graceOnInterest = defaultToZeroIfNull(loanRescheduleRequest.getGraceOnInterest());

            loanApplicationTerms.updateInterestPaymentGrace(graceOnInterest);
            loanApplicationTerms.updatePrincipalGrace(graceOnPrincipal);

            loanApplicationTerms.setPrincipal(totalPrincipalOutstanding);
            loanApplicationTerms.updateNumberOfRepayments(rescheduleNumberOfRepayments);
            loanApplicationTerms.updateLoanTermFrequency(rescheduleNumberOfRepayments);
            loanApplicationTerms.updateInterestChargedFromDate(periodStartDateApplicableForInterest);

            Money totalInterestChargedForFullLoanTerm = loanApplicationTerms.calculateTotalInterestCharged(
                    this.paymentPeriodsInOneYearCalculator, mathContext);

            if (!recalculateInterest && newInterestRate == null) {
                totalInterestChargedForFullLoanTerm = Money.of(currency, loanSummary.getTotalInterestCharged());
                totalInterestChargedForFullLoanTerm = totalInterestChargedForFullLoanTerm.minus(actualTotalCumulativeInterest);

                loanApplicationTerms.updateTotalInterestDue(totalInterestChargedForFullLoanTerm);
            }

            for (LoanRescheduleModelRepaymentPeriod period : periods) {

                if (period.periodDueDate().isEqual(loanRescheduleRequest.getRescheduleFromDate())
                        || period.periodDueDate().isAfter(loanRescheduleRequest.getRescheduleFromDate()) || period.isNew()) {

                    installmentDueDate = this.scheduledDateGenerator.generateNextRepaymentDate(installmentDueDate, loanApplicationTerms,
                            false);

                    if (adjustedDueDate != null && periodNumber == 1) {
                        installmentDueDate = adjustedDueDate;
                    }

                    adjustedInstallmentDueDate = this.scheduledDateGenerator.adjustRepaymentDate(installmentDueDate, loanApplicationTerms,
                            holidayDetailDTO);

                    final int daysInInstallment = Days.daysBetween(installmentFromDate, adjustedInstallmentDueDate).getDays();

                    period.updatePeriodNumber(installmentNumber);
                    period.updatePeriodFromDate(installmentFromDate);
                    period.updatePeriodDueDate(adjustedInstallmentDueDate);

                    double interestCalculationGraceOnRepaymentPeriodFraction = this.paymentPeriodsInOneYearCalculator
                            .calculatePortionOfRepaymentPeriodInterestChargingGrace(periodStartDateApplicableForInterest,
                                    adjustedInstallmentDueDate, periodStartDateApplicableForInterest,
                                    loanApplicationTerms.getLoanTermPeriodFrequencyType(), loanApplicationTerms.getRepaymentEvery());

                    // ========================= Calculate the interest due
                    // ========================================

                    // change the principal to => Principal Disbursed - Total
                    // Principal Paid
                    // interest calculation is always based on the total
                    // principal outstanding
                    loanApplicationTerms.setPrincipal(totalPrincipalOutstanding);

                    // determine the interest & principal for the period
                    PrincipalInterest principalInterestForThisPeriod = calculatePrincipalInterestComponentsForPeriod(
                            this.paymentPeriodsInOneYearCalculator, interestCalculationGraceOnRepaymentPeriodFraction,
                            totalCumulativePrincipal, totalCumulativeInterest, totalInterestChargedForFullLoanTerm,
                            totalOutstandingInterestPaymentDueToGrace, outstandingBalance, loanApplicationTerms, periodNumber, mathContext,
                            null, null, installmentFromDate, adjustedInstallmentDueDate, daysInInstallment);

                    // update the interest due for the period
                    period.updateInterestDue(principalInterestForThisPeriod.interest());

                    // =============================================================================================

                    // ========================== Calculate the principal due
                    // ======================================

                    // change the principal to => Principal Disbursed - Total
                    // cumulative Principal Amount before the reschedule
                    // installment
                    loanApplicationTerms.setPrincipal(principal.minus(totalPrincipalBeforeReschedulePeriod));

                    principalInterestForThisPeriod = calculatePrincipalInterestComponentsForPeriod(this.paymentPeriodsInOneYearCalculator,
                            interestCalculationGraceOnRepaymentPeriodFraction, totalCumulativePrincipal, totalCumulativeInterest,
                            totalInterestChargedForFullLoanTerm, totalOutstandingInterestPaymentDueToGrace, outstandingBalance,
                            loanApplicationTerms, periodNumber, mathContext, null, null, installmentFromDate, adjustedInstallmentDueDate,
                            daysInInstallment);

                    period.updatePrincipalDue(principalInterestForThisPeriod.principal());

                    // ==============================================================================================

                    outstandingLoanBalance = outstandingLoanBalance.minus(period.principalDue());
                    period.updateOutstandingLoanBalance(outstandingLoanBalance);

                    Money principalDue = Money.of(currency, period.principalDue());
                    Money interestDue = Money.of(currency, period.interestDue());

                    if (principalDue.isZero() && interestDue.isZero()) {
                        period.updateFeeChargesDue(Money.zero(currency));
                        period.updatePenaltyChargesDue(Money.zero(currency));
                    }

                    Money feeChargesDue = Money.of(currency, period.feeChargesDue());
                    Money penaltyChargesDue = Money.of(currency, period.penaltyChargesDue());

                    Money totalDue = principalDue.plus(interestDue).plus(feeChargesDue).plus(penaltyChargesDue);

                    period.updateTotalDue(totalDue);

                    // update cumulative fields for principal & interest
                    totalCumulativePrincipal = totalCumulativePrincipal.plus(period.principalDue());
                    totalCumulativeInterest = totalCumulativeInterest.plus(period.interestDue());
                    actualTotalCumulativeInterest = actualTotalCumulativeInterest.plus(period.interestDue());
                    totalOutstandingInterestPaymentDueToGrace = principalInterestForThisPeriod.interestPaymentDueToGrace();

                    installmentFromDate = adjustedInstallmentDueDate;
                    installmentNumber++;
                    periodNumber++;
                    loanTermInDays += daysInInstallment;

                    outstandingBalance = outstandingBalance.minus(period.principalDue());
                }
            }
        }

        final Money totalRepaymentExpected = principal // get the loan Principal
                                                       // amount
                .plus(actualTotalCumulativeInterest) // add the actual total
                                                     // cumulative interest
                .plus(loanSummary.getTotalFeeChargesCharged()) // add the total
                                                               // fees charged
                .plus(loanSummary.getTotalPenaltyChargesCharged()); // finally
                                                                    // add the
                                                                    // total
                                                                    // penalty
                                                                    // charged

        return LoanRescheduleModel.instance(periods, loanRepaymentScheduleHistoryList, applicationCurrency, loanTermInDays,
                loan.getPrincpal(), loan.getPrincpal().getAmount(), loanSummary.getTotalPrincipalRepaid(),
                actualTotalCumulativeInterest.getAmount(), loanSummary.getTotalFeeChargesCharged(),
                loanSummary.getTotalPenaltyChargesCharged(), totalRepaymentExpected.getAmount(), loanSummary.getTotalOutstanding());
    }

    protected double calculateInterestForDays(int daysInPeriodApplicableForInterest, BigDecimal interest, int days) {
        if (interest.doubleValue() == 0 || days == 0) { return 0; }
        return ((interest.doubleValue()) / daysInPeriodApplicableForInterest) * days;
    }

    public abstract PrincipalInterest calculatePrincipalInterestComponentsForPeriod(PaymentPeriodsInOneYearCalculator calculator,
            double interestCalculationGraceOnRepaymentPeriodFraction, Money totalCumulativePrincipal, Money totalCumulativeInterest,
            Money totalInterestDueForLoan, Money cumulatingInterestPaymentDueToGrace, Money outstandingBalance,
            LoanApplicationTerms loanApplicationTerms, int periodNumber, MathContext mc, TreeMap<LocalDate, Money> principalVariation,
            Map<LocalDate, Money> compoundingMap, LocalDate periodStartDate, LocalDate periodEndDate, int daysForInterestInFullPeriod);

    protected final boolean isLastRepaymentPeriod(final int numberOfRepayments, final int periodNumber) {
        return periodNumber == numberOfRepayments;
    }

    private BigDecimal deriveTotalChargesDueAtTimeOfDisbursement(final Set<LoanCharge> loanCharges) {
        BigDecimal chargesDueAtTimeOfDisbursement = BigDecimal.ZERO;
        for (final LoanCharge loanCharge : loanCharges) {
            if (loanCharge.isDueAtDisbursement()) {
                chargesDueAtTimeOfDisbursement = chargesDueAtTimeOfDisbursement.add(loanCharge.amount());
            }
        }
        return chargesDueAtTimeOfDisbursement;
    }

    private BigDecimal getDisbursementAmount(final LoanApplicationTerms loanApplicationTerms, LocalDate disbursementDate,
            final Collection<LoanScheduleModelPeriod> periods, final BigDecimal chargesDueAtTimeOfDisbursement,
            final Map<LocalDate, Money> disurseDetail, final boolean excludePastUndisbursed) {
        BigDecimal principal = BigDecimal.ZERO;
        MonetaryCurrency currency = loanApplicationTerms.getPrincipal().getCurrency();
        for (DisbursementData disbursementData : loanApplicationTerms.getDisbursementDatas()) {
            if (disbursementData.disbursementDate().equals(disbursementDate)) {
                final LoanScheduleModelDisbursementPeriod disbursementPeriod = LoanScheduleModelDisbursementPeriod.disbursement(
                        disbursementData.disbursementDate(), Money.of(currency, disbursementData.amount()), chargesDueAtTimeOfDisbursement);
                periods.add(disbursementPeriod);
                principal = principal.add(disbursementData.amount());
            } else if (!excludePastUndisbursed || disbursementData.isDisbursed()
                    || !disbursementData.disbursementDate().isBefore(DateUtils.getLocalDateOfTenant())) {
                disurseDetail.put(disbursementData.disbursementDate(), Money.of(currency, disbursementData.amount()));
            }
        }
        return principal;
    }

    private Collection<LoanScheduleModelPeriod> createNewLoanScheduleListWithDisbursementDetails(final int numberOfRepayments,
            final LoanApplicationTerms loanApplicationTerms, final BigDecimal chargesDueAtTimeOfDisbursement) {

        Collection<LoanScheduleModelPeriod> periods = null;
        if (loanApplicationTerms.isMultiDisburseLoan()) {
            periods = new ArrayList<>(numberOfRepayments + loanApplicationTerms.getDisbursementDatas().size());
        } else {
            periods = new ArrayList<>(numberOfRepayments + 1);
            final LoanScheduleModelDisbursementPeriod disbursementPeriod = LoanScheduleModelDisbursementPeriod.disbursement(
                    loanApplicationTerms, chargesDueAtTimeOfDisbursement);
            periods.add(disbursementPeriod);
        }

        return periods;
    }

    private Set<LoanCharge> seperateTotalCompoundingPercentageCharges(final Set<LoanCharge> loanCharges) {
        Set<LoanCharge> interestCharges = new HashSet<>();
        for (final LoanCharge loanCharge : loanCharges) {
            if (loanCharge.isSpecifiedDueDate()
                    && (loanCharge.getChargeCalculation().isPercentageOfInterest() || loanCharge.getChargeCalculation()
                            .isPercentageOfAmountAndInterest())) {
                interestCharges.add(loanCharge);
            }
        }
        loanCharges.removeAll(interestCharges);
        return interestCharges;
    }

    private Money cumulativeFeeChargesDueWithin(final LocalDate periodStart, final LocalDate periodEnd, final Set<LoanCharge> loanCharges,
            final MonetaryCurrency monetaryCurrency, final PrincipalInterest principalInterestForThisPeriod,
            final Money principalDisbursed, final Money totalInterestChargedForFullLoanTerm, int numberOfRepayments,
            boolean isInstallmentChargeApplicable) {

        Money cumulative = Money.zero(monetaryCurrency);

        for (final LoanCharge loanCharge : loanCharges) {
            if (loanCharge.isFeeCharge()) {
                if (loanCharge.isInstalmentFee() && isInstallmentChargeApplicable) {
                    cumulative = calculateInstallmentCharge(principalInterestForThisPeriod, numberOfRepayments, cumulative, loanCharge);
                } else if (loanCharge.isOverdueInstallmentCharge()
                        && loanCharge.isDueForCollectionFromAndUpToAndIncluding(periodStart, periodEnd)
                        && loanCharge.getChargeCalculation().isPercentageBased()) {
                    cumulative = cumulative.plus(loanCharge.chargeAmount());
                } else if (loanCharge.isDueForCollectionFromAndUpToAndIncluding(periodStart, periodEnd)
                        && loanCharge.getChargeCalculation().isPercentageBased()) {
                    cumulative = calculateSpecificDueDateChargeWithPercentage(principalDisbursed, totalInterestChargedForFullLoanTerm,
                            cumulative, loanCharge);
                } else if (loanCharge.isDueForCollectionFromAndUpToAndIncluding(periodStart, periodEnd)) {
                    cumulative = cumulative.plus(loanCharge.amount());
                }
            }
        }

        return cumulative;
    }

    private Money calculateSpecificDueDateChargeWithPercentage(final Money principalDisbursed,
            final Money totalInterestChargedForFullLoanTerm, Money cumulative, final LoanCharge loanCharge) {
        BigDecimal amount = BigDecimal.ZERO;
        if (loanCharge.getChargeCalculation().isPercentageOfAmountAndInterest()) {
            amount = amount.add(principalDisbursed.getAmount()).add(totalInterestChargedForFullLoanTerm.getAmount());
        } else if (loanCharge.getChargeCalculation().isPercentageOfInterest()) {
            amount = amount.add(totalInterestChargedForFullLoanTerm.getAmount());
        } else {
            amount = amount.add(principalDisbursed.getAmount());
        }
        BigDecimal loanChargeAmt = amount.multiply(loanCharge.getPercentage()).divide(BigDecimal.valueOf(100));
        cumulative = cumulative.plus(loanChargeAmt);
        return cumulative;
    }

    private Money calculateInstallmentCharge(final PrincipalInterest principalInterestForThisPeriod, int numberOfRepayments,
            Money cumulative, final LoanCharge loanCharge) {
        if (loanCharge.getChargeCalculation().isPercentageBased()) {
            BigDecimal amount = BigDecimal.ZERO;
            if (loanCharge.getChargeCalculation().isPercentageOfAmountAndInterest()) {
                amount = amount.add(principalInterestForThisPeriod.principal().getAmount()).add(
                        principalInterestForThisPeriod.interest().getAmount());
            } else if (loanCharge.getChargeCalculation().isPercentageOfInterest()) {
                amount = amount.add(principalInterestForThisPeriod.interest().getAmount());
            } else {
                amount = amount.add(principalInterestForThisPeriod.principal().getAmount());
            }
            BigDecimal loanChargeAmt = amount.multiply(loanCharge.getPercentage()).divide(BigDecimal.valueOf(100));
            cumulative = cumulative.plus(loanChargeAmt);
        } else {
            cumulative = cumulative.plus(loanCharge.amount().divide(BigDecimal.valueOf(numberOfRepayments)));
        }
        return cumulative;
    }

    private Money cumulativePenaltyChargesDueWithin(final LocalDate periodStart, final LocalDate periodEnd,
            final Set<LoanCharge> loanCharges, final MonetaryCurrency monetaryCurrency,
            final PrincipalInterest principalInterestForThisPeriod, final Money principalDisbursed,
            final Money totalInterestChargedForFullLoanTerm, int numberOfRepayments, boolean isInstallmentChargeApplicable) {

        Money cumulative = Money.zero(monetaryCurrency);

        for (final LoanCharge loanCharge : loanCharges) {
            if (loanCharge.isPenaltyCharge()) {
                if (loanCharge.isInstalmentFee() && isInstallmentChargeApplicable) {
                    cumulative = calculateInstallmentCharge(principalInterestForThisPeriod, numberOfRepayments, cumulative, loanCharge);
                } else if (loanCharge.isOverdueInstallmentCharge()
                        && loanCharge.isDueForCollectionFromAndUpToAndIncluding(periodStart, periodEnd)
                        && loanCharge.getChargeCalculation().isPercentageBased()) {
                    cumulative = cumulative.plus(loanCharge.chargeAmount());
                } else if (loanCharge.isDueForCollectionFromAndUpToAndIncluding(periodStart, periodEnd)
                        && loanCharge.getChargeCalculation().isPercentageBased()) {
                    cumulative = calculateSpecificDueDateChargeWithPercentage(principalDisbursed, totalInterestChargedForFullLoanTerm,
                            cumulative, loanCharge);
                } else if (loanCharge.isDueForCollectionFromAndUpToAndIncluding(periodStart, periodEnd)) {
                    cumulative = cumulative.plus(loanCharge.amount());
                }
            }
        }

        return cumulative;
    }

    /**
     * Method calls schedule regeneration by passing transactions one after
     * another(this is done mainly to handle the scenario where interest or fee
     * of over due installment should be collected before collecting principal )
     */
    @Override
    public LoanScheduleModel rescheduleNextInstallments(final MathContext mc, final LoanApplicationTerms loanApplicationTerms,
            final Set<LoanCharge> loanCharges, final HolidayDetailDTO holidayDetailDTO, final List<LoanTransaction> transactions,
            final LoanRepaymentScheduleTransactionProcessor loanRepaymentScheduleTransactionProcessor) {

        Collection<RecalculationDetail> recalculationDetails = new ArrayList<>();
        for (LoanTransaction loanTransaction : transactions) {
            recalculationDetails.add(new RecalculationDetail(loanTransaction.getTransactionDate(), LoanTransaction
                    .copyTransactionProperties(loanTransaction)));
        }
        final LocalDate scheduleTillDate = null;
        return generate(mc, loanApplicationTerms, loanCharges, holidayDetailDTO, recalculationDetails,
                loanRepaymentScheduleTransactionProcessor, scheduleTillDate);
    }

    private List<LoanRepaymentScheduleInstallment> fetchInstallmentsFromScheduleModel(final LoanScheduleModel loanScheduleModel) {
        final List<LoanRepaymentScheduleInstallment> installments = new ArrayList<>();
        for (LoanScheduleModelPeriod loanScheduleModelPeriod : loanScheduleModel.getPeriods()) {
            addLoanRepaymentScheduleInstallment(installments, loanScheduleModelPeriod);
        }
        return installments;
    }

    private void addLoanRepaymentScheduleInstallment(final List<LoanRepaymentScheduleInstallment> installments,
            final LoanScheduleModelPeriod scheduledLoanInstallment) {
        if (scheduledLoanInstallment.isRepaymentPeriod()) {
            final LoanRepaymentScheduleInstallment installment = new LoanRepaymentScheduleInstallment(null,
                    scheduledLoanInstallment.periodNumber(), scheduledLoanInstallment.periodFromDate(),
                    scheduledLoanInstallment.periodDueDate(), scheduledLoanInstallment.principalDue(),
                    scheduledLoanInstallment.interestDue(), scheduledLoanInstallment.feeChargesDue(),
                    scheduledLoanInstallment.penaltyChargesDue(), scheduledLoanInstallment.isRecalculatedInterestComponent());
            installments.add(installment);
        }
    }

    private LocalDate getNextRestScheduleDate(LocalDate startDate, LoanApplicationTerms loanApplicationTerms,
            final HolidayDetailDTO holidayDetailDTO) {
        LocalDate nextScheduleDate = null;
        if (loanApplicationTerms.getRecalculationFrequencyType().isSameAsRepayment()) {
            nextScheduleDate = this.scheduledDateGenerator.generateNextScheduleDateStartingFromDisburseDate(startDate,
                    loanApplicationTerms, holidayDetailDTO);
        } else {
            CalendarInstance calendarInstance = loanApplicationTerms.getRestCalendarInstance();
            nextScheduleDate = CalendarUtils.getNextScheduleDate(calendarInstance.getCalendar(), startDate);
        }

        return nextScheduleDate;
    }

    private LocalDate getNextCompoundScheduleDate(LocalDate startDate, LoanApplicationTerms loanApplicationTerms,
            final HolidayDetailDTO holidayDetailDTO) {
        LocalDate nextScheduleDate = null;
        if (!loanApplicationTerms.getInterestRecalculationCompoundingMethod().isCompoundingEnabled()) { return null; }
        if (loanApplicationTerms.getCompoundingFrequencyType().isSameAsRepayment()) {
            nextScheduleDate = this.scheduledDateGenerator.generateNextScheduleDateStartingFromDisburseDate(startDate,
                    loanApplicationTerms, holidayDetailDTO);
        } else {
            CalendarInstance calendarInstance = loanApplicationTerms.getCompoundingCalendarInstance();
            nextScheduleDate = CalendarUtils.getNextScheduleDate(calendarInstance.getCalendar(), startDate);
        }

        return nextScheduleDate;
    }

    /**
     * Method returns the amount payable to close the loan account as of today.
     */
    @Override
    public LoanRepaymentScheduleInstallment calculatePrepaymentAmount(List<LoanRepaymentScheduleInstallment> installments,
            MonetaryCurrency currency, final LocalDate onDate, LoanApplicationTerms loanApplicationTerms, MathContext mc,
            Set<LoanCharge> charges, final HolidayDetailDTO holidayDetailDTO, final List<LoanTransaction> loanTransactions,
            final LoanRepaymentScheduleTransactionProcessor loanRepaymentScheduleTransactionProcessor) {

        LocalDate calculateTill = onDate;
        if (loanApplicationTerms.getPreClosureInterestCalculationStrategy().calculateTillRestFrequencyEnabled()) {
            calculateTill = getNextRestScheduleDate(onDate.minusDays(1), loanApplicationTerms, holidayDetailDTO);
        }
        Collection<RecalculationDetail> recalculationDetails = new ArrayList<>();
        for (LoanTransaction loanTransaction : loanTransactions) {
            recalculationDetails.add(new RecalculationDetail(loanTransaction.getTransactionDate(), LoanTransaction
                    .copyTransactionProperties(loanTransaction)));
        }
        LoanScheduleModel loanScheduleModel = generate(mc, loanApplicationTerms, charges, holidayDetailDTO, recalculationDetails,
                loanRepaymentScheduleTransactionProcessor, calculateTill);
        installments = fetchInstallmentsFromScheduleModel(loanScheduleModel);
        loanRepaymentScheduleTransactionProcessor.handleTransaction(loanApplicationTerms.getExpectedDisbursementDate(), loanTransactions,
                currency, installments, charges);
        Money feeCharges = Money.zero(currency);
        Money penaltyCharges = Money.zero(currency);
        Money totalPrincipal = Money.zero(currency);
        Money totalInterest = Money.zero(currency);
        for (final LoanRepaymentScheduleInstallment currentInstallment : installments) {
            if (currentInstallment.isNotFullyPaidOff()) {
                totalPrincipal = totalPrincipal.plus(currentInstallment.getPrincipalOutstanding(currency));
                totalInterest = totalInterest.plus(currentInstallment.getInterestOutstanding(currency));
                feeCharges = feeCharges.plus(currentInstallment.getFeeChargesOutstanding(currency));
                penaltyCharges = penaltyCharges.plus(currentInstallment.getPenaltyChargesOutstanding(currency));
            }
        }

        return new LoanRepaymentScheduleInstallment(null, 0, onDate, onDate, totalPrincipal.getAmount(), totalInterest.getAmount(),
                feeCharges.getAmount(), penaltyCharges.getAmount(), false);
    }

    /**
     * set the value to zero if the provided value is null
     * 
     * @return integer value equal/greater than 0
     **/
    private Integer defaultToZeroIfNull(Integer value) {

        return (value != null) ? value : 0;
    }
}<|MERGE_RESOLUTION|>--- conflicted
+++ resolved
@@ -147,7 +147,6 @@
         final Map<LocalDate, Money> latePaymentMap = new HashMap<>();
         final List<LoanRepaymentScheduleInstallment> installments = new ArrayList<>();
         LocalDate currentDate = DateUtils.getLocalDateOfTenant();
-<<<<<<< HEAD
         LocalDate lastRestDate = currentDate;
         if (loanApplicationTerms.getRestCalendarInstance() != null) {
             lastRestDate = getNextRestScheduleDate(currentDate.minusDays(1), loanApplicationTerms, holidayDetailDTO);
@@ -159,15 +158,14 @@
         final TreeMap<LocalDate, Money> compoundingMap = new TreeMap<>();
         final Map<LocalDate, TreeMap<LocalDate, Money>> compoundingDateVariations = new HashMap<>();
         boolean isNextRepaymentAvailable = true;
-=======
         Boolean extendTermForDailyRepayments = false;
+        
         if(holidayDetailDTO.getWorkingDays().getExtendTermForDailyRepayments() == true &&
                 loanApplicationTerms.getRepaymentPeriodFrequencyType() == PeriodFrequencyType.DAYS &&
                 loanApplicationTerms.getRepaymentEvery() == 1){
             holidayDetailDTO.getWorkingDays().setRepaymentReschedulingType(RepaymentRescheduleType.MOVE_TO_NEXT_WORKING_DAY.getValue());
             extendTermForDailyRepayments = true;
         }
->>>>>>> 82d3d692
         while (!outstandingBalance.isZero() || !disburseDetailMap.isEmpty()) {
 
             actualRepaymentDate = this.scheduledDateGenerator.generateNextRepaymentDate(actualRepaymentDate, loanApplicationTerms,
@@ -176,15 +174,14 @@
             LocalDate scheduledDueDate = this.scheduledDateGenerator.adjustRepaymentDate(actualRepaymentDate, loanApplicationTerms,
                     holidayDetailDTO);
 
-<<<<<<< HEAD
             if (!latePaymentMap.isEmpty()) {
                 populateCompoundingDatesInPeriod(periodStartDate, scheduledDueDate, currentDate, loanApplicationTerms, holidayDetailDTO,
                         compoundingMap, loanCharges, currency);
                 compoundingDateVariations.put(periodStartDate, new TreeMap<>(compoundingMap));
-=======
+            }
+            
             if(extendTermForDailyRepayments){
                 actualRepaymentDate = scheduledDueDate;
->>>>>>> 82d3d692
             }
 
             // calculated interest start date for the period
