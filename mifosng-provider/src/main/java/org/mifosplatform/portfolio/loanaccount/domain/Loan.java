--- conflicted
+++ resolved
@@ -337,7 +337,7 @@
     @Temporal(TemporalType.DATE)
     @Column(name = "accrued_till")
     private Date accruedTill;
-    
+
     @Column(name = "create_standing_instruction_at_disbursement", nullable = true)
     private Boolean createStandingInstructionAtDisbursement;
 
@@ -360,7 +360,7 @@
             final LoanTransactionProcessingStrategy transactionProcessingStrategy,
             final LoanProductRelatedDetail loanRepaymentScheduleDetail, final Set<LoanCharge> loanCharges,
             final Set<LoanCollateral> collateral, final Boolean syncDisbursementWithMeeting, final BigDecimal fixedEmiAmount,
-            final Set<LoanDisbursementDetails> disbursementDetails, final BigDecimal maxOutstandingLoanBalance, 
+            final Set<LoanDisbursementDetails> disbursementDetails, final BigDecimal maxOutstandingLoanBalance,
             final Boolean createStandingInstructionAtDisbursement) {
         final LoanStatus status = null;
         final Client client = null;
@@ -374,7 +374,7 @@
             final LoanTransactionProcessingStrategy transactionProcessingStrategy,
             final LoanProductRelatedDetail loanRepaymentScheduleDetail, final Set<LoanCharge> loanCharges,
             final Set<LoanCollateral> collateral, final Boolean syncDisbursementWithMeeting, final BigDecimal fixedEmiAmount,
-            final Set<LoanDisbursementDetails> disbursementDetails, final BigDecimal maxOutstandingLoanBalance, 
+            final Set<LoanDisbursementDetails> disbursementDetails, final BigDecimal maxOutstandingLoanBalance,
             final Boolean createStandingInstructionAtDisbursement) {
         final LoanStatus status = null;
         return new Loan(accountNo, client, group, loanType, fund, officer, loanPurpose, transactionProcessingStrategy, loanProduct,
@@ -4755,7 +4755,6 @@
         }
         return isEnabled;
     }
-<<<<<<< HEAD
 
     public Integer getRepaymentFrequencyNthDayType() {
         return this.repaymentFrequencyNthDayType;
@@ -4773,18 +4772,15 @@
         this.repaymentFrequencyDayOfWeekType = repaymentFrequencyDayOfWeekType;
     }
 
-=======
-    
     public String getAccountNumber() {
         return this.accountNumber;
     }
-    
+
     public Client getClient() {
         return this.client;
     }
-    
-    public Boolean createStandingInstructionAtDisbursement() {
+
+    public Boolean shouldCreateStandingInstructionAtDisbursement() {
         return (this.createStandingInstructionAtDisbursement != null) && this.createStandingInstructionAtDisbursement;
     }
->>>>>>> 0664aca9
 }