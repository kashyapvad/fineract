--- conflicted
+++ resolved
@@ -5,12 +5,6 @@
  */
 package org.mifosplatform.portfolio.loanaccount.loanschedule.domain;
 
-<<<<<<< HEAD
-=======
-import java.util.List;
-
-import org.joda.time.DateTimeConstants;
->>>>>>> 8535b146
 import org.joda.time.Days;
 import org.joda.time.LocalDate;
 import org.joda.time.Months;
@@ -18,13 +12,9 @@
 import org.joda.time.Years;
 import org.mifosplatform.organisation.holiday.service.HolidayUtil;
 import org.mifosplatform.organisation.workingdays.service.WorkingDaysUtil;
-import org.mifosplatform.portfolio.common.domain.NthDayType;
+import org.mifosplatform.portfolio.common.domain.DayOfWeekType;
 import org.mifosplatform.portfolio.common.domain.PeriodFrequencyType;
-<<<<<<< HEAD
 import org.mifosplatform.portfolio.loanaccount.data.HolidayDetailDTO;
-=======
-import org.mifosplatform.portfolio.common.domain.DayOfWeekType;
->>>>>>> 8535b146
 
 public class DefaultScheduledDateGenerator implements ScheduledDateGenerator {
 
@@ -52,7 +42,8 @@
             dueRepaymentPeriodDate = firstRepaymentPeriodDate;
         } else {
             dueRepaymentPeriodDate = getRepaymentPeriodDate(loanApplicationTerms.getRepaymentPeriodFrequencyType(),
-                    loanApplicationTerms.getRepaymentEvery(), lastRepaymentDate, loanApplicationTerms.getNthDay(), loanApplicationTerms.getWeekDayType());
+                    loanApplicationTerms.getRepaymentEvery(), lastRepaymentDate, loanApplicationTerms.getNthDay(),
+                    loanApplicationTerms.getWeekDayType());
         }
         return dueRepaymentPeriodDate;
     }
@@ -69,14 +60,10 @@
         while (WorkingDaysUtil.isNonWorkingDay(holidayDetailDTO.getWorkingDays(), adjustedDate)) {
 
             final LocalDate nextDueRepaymentPeriodDate = getRepaymentPeriodDate(loanApplicationTerms.getRepaymentPeriodFrequencyType(),
-<<<<<<< HEAD
-                    loanApplicationTerms.getRepaymentEvery(), adjustedDate);
+                    loanApplicationTerms.getRepaymentEvery(), adjustedDate, loanApplicationTerms.getNthDay(),
+                    loanApplicationTerms.getWeekDayType());
             adjustedDate = WorkingDaysUtil.getOffSetDateIfNonWorkingDay(adjustedDate, nextDueRepaymentPeriodDate,
                     holidayDetailDTO.getWorkingDays());
-=======
-                    loanApplicationTerms.getRepaymentEvery(), adjustedDate, loanApplicationTerms.getNthDay(), loanApplicationTerms.getWeekDayType());
-            adjustedDate = WorkingDaysUtil.getOffSetDateIfNonWorkingDay(adjustedDate, nextDueRepaymentPeriodDate, workingDays);
->>>>>>> 8535b146
         }
 
         if (holidayDetailDTO.isHolidayEnabled()) {
@@ -86,7 +73,8 @@
     }
 
     @Override
-    public LocalDate getRepaymentPeriodDate(final PeriodFrequencyType frequency, final int repaidEvery, final LocalDate startDate, Integer nthDay, DayOfWeekType dayOfWeek) {
+    public LocalDate getRepaymentPeriodDate(final PeriodFrequencyType frequency, final int repaidEvery, final LocalDate startDate,
+            Integer nthDay, DayOfWeekType dayOfWeek) {
         LocalDate dueRepaymentPeriodDate = startDate;
         switch (frequency) {
             case DAYS:
@@ -96,11 +84,10 @@
                 dueRepaymentPeriodDate = startDate.plusWeeks(repaidEvery);
             break;
             case MONTHS:
-            	dueRepaymentPeriodDate = startDate.plusMonths(repaidEvery);
-            	if(!(nthDay == null || nthDay == 0 || dayOfWeek == null || dayOfWeek == DayOfWeekType.INVALID)) {
-            		dueRepaymentPeriodDate = adjustToNthWeekDay(dueRepaymentPeriodDate,
-        					nthDay, dayOfWeek.getValue());
-            	}
+                dueRepaymentPeriodDate = startDate.plusMonths(repaidEvery);
+                if (!(nthDay == null || nthDay == 0 || dayOfWeek == null || dayOfWeek == DayOfWeekType.INVALID)) {
+                    dueRepaymentPeriodDate = adjustToNthWeekDay(dueRepaymentPeriodDate, nthDay, dayOfWeek.getValue());
+                }
             break;
             case YEARS:
                 dueRepaymentPeriodDate = startDate.plusYears(repaidEvery);
@@ -111,20 +98,20 @@
         return dueRepaymentPeriodDate;
     }
 
-	private LocalDate adjustToNthWeekDay(LocalDate dueRepaymentPeriodDate,
-			int nthDay, int dayOfWeek) {
-		// adjust date to start of month
-		dueRepaymentPeriodDate = dueRepaymentPeriodDate.withDayOfMonth(1);
-		// adjust date to next week if current day is past specified day of week.
-		if(dueRepaymentPeriodDate.getDayOfWeek() > dayOfWeek) {
-		dueRepaymentPeriodDate = dueRepaymentPeriodDate.plusWeeks(1);
-		}
-		// adjust date to specified date of week
-		dueRepaymentPeriodDate = dueRepaymentPeriodDate.withDayOfWeek(dayOfWeek);
-		// adjust to specified nth week day
-		dueRepaymentPeriodDate = dueRepaymentPeriodDate.plusWeeks(nthDay -1);
-		return dueRepaymentPeriodDate;
-	}
+    private LocalDate adjustToNthWeekDay(LocalDate dueRepaymentPeriodDate, int nthDay, int dayOfWeek) {
+        // adjust date to start of month
+        dueRepaymentPeriodDate = dueRepaymentPeriodDate.withDayOfMonth(1);
+        // adjust date to next week if current day is past specified day of
+        // week.
+        if (dueRepaymentPeriodDate.getDayOfWeek() > dayOfWeek) {
+            dueRepaymentPeriodDate = dueRepaymentPeriodDate.plusWeeks(1);
+        }
+        // adjust date to specified date of week
+        dueRepaymentPeriodDate = dueRepaymentPeriodDate.withDayOfWeek(dayOfWeek);
+        // adjust to specified nth week day
+        dueRepaymentPeriodDate = dueRepaymentPeriodDate.plusWeeks(nthDay - 1);
+        return dueRepaymentPeriodDate;
+    }
 
     @Override
     public Boolean isDateFallsInSchedule(final PeriodFrequencyType frequency, final int repaidEvery, final LocalDate startDate,
