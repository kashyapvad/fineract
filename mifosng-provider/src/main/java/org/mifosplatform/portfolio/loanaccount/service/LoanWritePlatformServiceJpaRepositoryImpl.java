/**
 * This Source Code Form is subject to the terms of the Mozilla Public
 * License, v. 2.0. If a copy of the MPL was not distributed with this file,
 * You can obtain one at http://mozilla.org/MPL/2.0/.
 */
package org.mifosplatform.portfolio.loanaccount.service;

import java.math.BigDecimal;
import java.util.ArrayList;
import java.util.Arrays;
import java.util.Collection;
import java.util.HashMap;
import java.util.HashSet;
import java.util.LinkedHashMap;
import java.util.List;
import java.util.Locale;
import java.util.Map;
import java.util.Set;

import org.apache.commons.lang.StringUtils;
import org.joda.time.LocalDate;
import org.joda.time.format.DateTimeFormat;
import org.joda.time.format.DateTimeFormatter;
import org.mifosplatform.accounting.journalentry.service.JournalEntryWritePlatformService;
import org.mifosplatform.infrastructure.configuration.domain.ConfigurationDomainService;
import org.mifosplatform.infrastructure.core.api.JsonCommand;
import org.mifosplatform.infrastructure.core.data.ApiParameterError;
import org.mifosplatform.infrastructure.core.data.CommandProcessingResult;
import org.mifosplatform.infrastructure.core.data.CommandProcessingResultBuilder;
import org.mifosplatform.infrastructure.core.data.DataValidatorBuilder;
import org.mifosplatform.infrastructure.core.exception.AbstractPlatformDomainRuleException;
import org.mifosplatform.infrastructure.core.exception.PlatformApiDataValidationException;
import org.mifosplatform.infrastructure.core.exception.PlatformServiceUnavailableException;
import org.mifosplatform.infrastructure.core.serialization.FromJsonHelper;
import org.mifosplatform.infrastructure.core.service.DateUtils;
import org.mifosplatform.infrastructure.jobs.annotation.CronTarget;
import org.mifosplatform.infrastructure.jobs.exception.JobExecutionException;
import org.mifosplatform.infrastructure.jobs.service.JobName;
import org.mifosplatform.infrastructure.security.service.PlatformSecurityContext;
import org.mifosplatform.organisation.holiday.domain.Holiday;
import org.mifosplatform.organisation.holiday.domain.HolidayRepositoryWrapper;
import org.mifosplatform.organisation.monetary.domain.ApplicationCurrency;
import org.mifosplatform.organisation.monetary.domain.ApplicationCurrencyRepositoryWrapper;
import org.mifosplatform.organisation.monetary.domain.MonetaryCurrency;
import org.mifosplatform.organisation.monetary.domain.Money;
import org.mifosplatform.organisation.office.domain.Office;
import org.mifosplatform.organisation.staff.domain.Staff;
import org.mifosplatform.organisation.workingdays.domain.WorkingDays;
import org.mifosplatform.organisation.workingdays.domain.WorkingDaysRepositoryWrapper;
import org.mifosplatform.portfolio.account.PortfolioAccountType;
import org.mifosplatform.portfolio.account.data.AccountTransferDTO;
import org.mifosplatform.portfolio.account.data.PortfolioAccountData;
import org.mifosplatform.portfolio.account.domain.AccountAssociationType;
import org.mifosplatform.portfolio.account.domain.AccountAssociations;
import org.mifosplatform.portfolio.account.domain.AccountAssociationsRepository;
import org.mifosplatform.portfolio.account.domain.AccountTransferDetailRepository;
import org.mifosplatform.portfolio.account.domain.AccountTransferDetails;
import org.mifosplatform.portfolio.account.domain.AccountTransferRecurrenceType;
import org.mifosplatform.portfolio.account.domain.AccountTransferRepository;
import org.mifosplatform.portfolio.account.domain.AccountTransferStandingInstruction;
import org.mifosplatform.portfolio.account.domain.AccountTransferTransaction;
import org.mifosplatform.portfolio.account.domain.AccountTransferType;
import org.mifosplatform.portfolio.account.domain.StandingInstructionPriority;
import org.mifosplatform.portfolio.account.domain.StandingInstructionStatus;
import org.mifosplatform.portfolio.account.domain.StandingInstructionType;
import org.mifosplatform.portfolio.account.service.AccountAssociationsReadPlatformService;
import org.mifosplatform.portfolio.account.service.AccountTransfersReadPlatformService;
import org.mifosplatform.portfolio.account.service.AccountTransfersWritePlatformService;
import org.mifosplatform.portfolio.accountdetails.domain.AccountType;
import org.mifosplatform.portfolio.calendar.domain.Calendar;
import org.mifosplatform.portfolio.calendar.domain.CalendarEntityType;
import org.mifosplatform.portfolio.calendar.domain.CalendarInstance;
import org.mifosplatform.portfolio.calendar.domain.CalendarInstanceRepository;
import org.mifosplatform.portfolio.calendar.domain.CalendarRepository;
import org.mifosplatform.portfolio.calendar.domain.CalendarType;
import org.mifosplatform.portfolio.calendar.exception.CalendarParameterUpdateNotSupportedException;
import org.mifosplatform.portfolio.charge.domain.Charge;
import org.mifosplatform.portfolio.charge.domain.ChargePaymentMode;
import org.mifosplatform.portfolio.charge.domain.ChargeRepositoryWrapper;
import org.mifosplatform.portfolio.charge.exception.LoanChargeCannotBeAddedException;
import org.mifosplatform.portfolio.charge.exception.LoanChargeCannotBeDeletedException;
import org.mifosplatform.portfolio.charge.exception.LoanChargeCannotBeDeletedException.LOAN_CHARGE_CANNOT_BE_DELETED_REASON;
import org.mifosplatform.portfolio.charge.exception.LoanChargeCannotBePayedException;
import org.mifosplatform.portfolio.charge.exception.LoanChargeCannotBePayedException.LOAN_CHARGE_CANNOT_BE_PAYED_REASON;
import org.mifosplatform.portfolio.charge.exception.LoanChargeCannotBeUpdatedException;
import org.mifosplatform.portfolio.charge.exception.LoanChargeCannotBeUpdatedException.LOAN_CHARGE_CANNOT_BE_UPDATED_REASON;
import org.mifosplatform.portfolio.charge.exception.LoanChargeCannotBeWaivedException;
import org.mifosplatform.portfolio.charge.exception.LoanChargeCannotBeWaivedException.LOAN_CHARGE_CANNOT_BE_WAIVED_REASON;
import org.mifosplatform.portfolio.charge.exception.LoanChargeNotFoundException;
import org.mifosplatform.portfolio.client.domain.Client;
import org.mifosplatform.portfolio.client.exception.ClientNotActiveException;
import org.mifosplatform.portfolio.collectionsheet.command.CollectionSheetBulkDisbursalCommand;
import org.mifosplatform.portfolio.collectionsheet.command.CollectionSheetBulkRepaymentCommand;
import org.mifosplatform.portfolio.collectionsheet.command.SingleDisbursalCommand;
import org.mifosplatform.portfolio.collectionsheet.command.SingleRepaymentCommand;
import org.mifosplatform.portfolio.common.BusinessEventNotificationConstants.BUSINESS_ENTITY;
import org.mifosplatform.portfolio.common.BusinessEventNotificationConstants.BUSINESS_EVENTS;
import org.mifosplatform.portfolio.common.domain.PeriodFrequencyType;
import org.mifosplatform.portfolio.common.service.BusinessEventNotifierService;
import org.mifosplatform.portfolio.group.domain.Group;
import org.mifosplatform.portfolio.group.exception.GroupNotActiveException;
import org.mifosplatform.portfolio.loanaccount.api.LoanApiConstants;
import org.mifosplatform.portfolio.loanaccount.command.LoanUpdateCommand;
import org.mifosplatform.portfolio.loanaccount.data.HolidayDetailDTO;
import org.mifosplatform.portfolio.loanaccount.data.LoanChargeData;
import org.mifosplatform.portfolio.loanaccount.data.LoanChargePaidByData;
import org.mifosplatform.portfolio.loanaccount.data.LoanInstallmentChargeData;
import org.mifosplatform.portfolio.loanaccount.data.ScheduleGeneratorDTO;
import org.mifosplatform.portfolio.loanaccount.domain.ChangedTransactionDetail;
import org.mifosplatform.portfolio.loanaccount.domain.DefaultLoanLifecycleStateMachine;
import org.mifosplatform.portfolio.loanaccount.domain.Loan;
import org.mifosplatform.portfolio.loanaccount.domain.LoanAccountDomainService;
import org.mifosplatform.portfolio.loanaccount.domain.LoanCharge;
import org.mifosplatform.portfolio.loanaccount.domain.LoanChargeRepository;
import org.mifosplatform.portfolio.loanaccount.domain.LoanDisbursementDetails;
import org.mifosplatform.portfolio.loanaccount.domain.LoanEvent;
import org.mifosplatform.portfolio.loanaccount.domain.LoanInstallmentCharge;
import org.mifosplatform.portfolio.loanaccount.domain.LoanLifecycleStateMachine;
import org.mifosplatform.portfolio.loanaccount.domain.LoanOverdueInstallmentCharge;
import org.mifosplatform.portfolio.loanaccount.domain.LoanRepaymentScheduleInstallment;
import org.mifosplatform.portfolio.loanaccount.domain.LoanRepaymentScheduleInstallmentRepository;
import org.mifosplatform.portfolio.loanaccount.domain.LoanRepository;
import org.mifosplatform.portfolio.loanaccount.domain.LoanStatus;
import org.mifosplatform.portfolio.loanaccount.domain.LoanTransaction;
import org.mifosplatform.portfolio.loanaccount.domain.LoanTransactionRepository;
import org.mifosplatform.portfolio.loanaccount.domain.LoanTransactionType;
import org.mifosplatform.portfolio.loanaccount.exception.ExceedingTrancheCountException;
import org.mifosplatform.portfolio.loanaccount.exception.InvalidPaidInAdvanceAmountException;
import org.mifosplatform.portfolio.loanaccount.exception.LoanDisbursalException;
import org.mifosplatform.portfolio.loanaccount.exception.LoanOfficerAssignmentException;
import org.mifosplatform.portfolio.loanaccount.exception.LoanOfficerUnassignmentException;
import org.mifosplatform.portfolio.loanaccount.exception.LoanTransactionNotFoundException;
import org.mifosplatform.portfolio.loanaccount.exception.MultiDisbursementDataRequiredException;
import org.mifosplatform.portfolio.loanaccount.exception.LoanMultiDisbursementException;
import org.mifosplatform.portfolio.loanaccount.guarantor.service.GuarantorDomainService;
import org.mifosplatform.portfolio.loanaccount.loanschedule.data.OverdueLoanScheduleData;
import org.mifosplatform.portfolio.loanaccount.loanschedule.domain.DefaultScheduledDateGenerator;
import org.mifosplatform.portfolio.loanaccount.loanschedule.domain.LoanScheduleGeneratorFactory;
import org.mifosplatform.portfolio.loanaccount.loanschedule.domain.LoanScheduleModel;
import org.mifosplatform.portfolio.loanaccount.loanschedule.domain.LoanScheduleModelPeriod;
import org.mifosplatform.portfolio.loanaccount.loanschedule.domain.ScheduledDateGenerator;
import org.mifosplatform.portfolio.loanaccount.loanschedule.service.LoanScheduleHistoryWritePlatformService;
import org.mifosplatform.portfolio.loanaccount.serialization.LoanApplicationCommandFromApiJsonHelper;
import org.mifosplatform.portfolio.loanaccount.serialization.LoanEventApiJsonValidator;
import org.mifosplatform.portfolio.loanaccount.serialization.LoanUpdateCommandFromApiJsonDeserializer;
import org.mifosplatform.portfolio.loanproduct.data.LoanOverdueDTO;
import org.mifosplatform.portfolio.loanproduct.data.LoanProductData;
import org.mifosplatform.portfolio.loanproduct.exception.InvalidCurrencyException;
import org.mifosplatform.portfolio.loanproduct.exception.LinkedAccountRequiredException;
import org.mifosplatform.portfolio.loanproduct.service.LoanProductReadPlatformService;
import org.mifosplatform.portfolio.note.domain.Note;
import org.mifosplatform.portfolio.note.domain.NoteRepository;
import org.mifosplatform.portfolio.paymentdetail.domain.PaymentDetail;
import org.mifosplatform.portfolio.paymentdetail.service.PaymentDetailWritePlatformService;
import org.mifosplatform.portfolio.savings.domain.SavingsAccount;
import org.mifosplatform.portfolio.savings.exception.InsufficientAccountBalanceException;
import org.mifosplatform.useradministration.domain.AppUser;
import org.slf4j.Logger;
import org.slf4j.LoggerFactory;
import org.springframework.beans.factory.annotation.Autowired;
import org.springframework.dao.DataIntegrityViolationException;
import org.springframework.stereotype.Service;
import org.springframework.transaction.annotation.Transactional;
import org.springframework.util.CollectionUtils;

import com.google.gson.JsonArray;
import com.google.gson.JsonElement;

@Service
public class LoanWritePlatformServiceJpaRepositoryImpl implements LoanWritePlatformService {

    private final static Logger logger = LoggerFactory.getLogger(LoanWritePlatformServiceJpaRepositoryImpl.class);

    private final PlatformSecurityContext context;
    private final LoanEventApiJsonValidator loanEventApiJsonValidator;
    private final LoanUpdateCommandFromApiJsonDeserializer loanUpdateCommandFromApiJsonDeserializer;
    private final LoanRepository loanRepository;
    private final LoanAccountDomainService loanAccountDomainService;
    private final NoteRepository noteRepository;
    private final LoanTransactionRepository loanTransactionRepository;
    private final LoanAssembler loanAssembler;
    private final ChargeRepositoryWrapper chargeRepository;
    private final LoanChargeRepository loanChargeRepository;
    private final ApplicationCurrencyRepositoryWrapper applicationCurrencyRepository;
    private final JournalEntryWritePlatformService journalEntryWritePlatformService;
    private final LoanScheduleGeneratorFactory loanScheduleFactory;
    private final CalendarInstanceRepository calendarInstanceRepository;
    private final PaymentDetailWritePlatformService paymentDetailWritePlatformService;
    private final HolidayRepositoryWrapper holidayRepository;
    private final ConfigurationDomainService configurationDomainService;
    private final WorkingDaysRepositoryWrapper workingDaysRepository;
    private final LoanProductReadPlatformService loanProductReadPlatformService;
    private final AccountTransfersWritePlatformService accountTransfersWritePlatformService;
    private final AccountTransfersReadPlatformService accountTransfersReadPlatformService;
    private final AccountAssociationsReadPlatformService accountAssociationsReadPlatformService;
    private final LoanChargeReadPlatformService loanChargeReadPlatformService;
    private final LoanReadPlatformService loanReadPlatformService;
    private final FromJsonHelper fromApiJsonHelper;
    private final AccountTransferRepository accountTransferRepository;
    private final CalendarRepository calendarRepository;
    private final LoanRepaymentScheduleInstallmentRepository repaymentScheduleInstallmentRepository;
    private final LoanScheduleHistoryWritePlatformService loanScheduleHistoryWritePlatformService;
    private final LoanApplicationCommandFromApiJsonHelper loanApplicationCommandFromApiJsonHelper;
    private final AccountAssociationsRepository accountAssociationRepository;
    private final AccountTransferDetailRepository accountTransferDetailRepository;
    private final BusinessEventNotifierService businessEventNotifierService;
    private final GuarantorDomainService guarantorDomainService;

    @Autowired
    public LoanWritePlatformServiceJpaRepositoryImpl(final PlatformSecurityContext context,
            final LoanEventApiJsonValidator loanEventApiJsonValidator,
            final LoanUpdateCommandFromApiJsonDeserializer loanUpdateCommandFromApiJsonDeserializer, final LoanAssembler loanAssembler,
            final LoanRepository loanRepository, final LoanAccountDomainService loanAccountDomainService,
            final LoanTransactionRepository loanTransactionRepository, final NoteRepository noteRepository,
            final ChargeRepositoryWrapper chargeRepository, final LoanChargeRepository loanChargeRepository,
            final ApplicationCurrencyRepositoryWrapper applicationCurrencyRepository,
            final JournalEntryWritePlatformService journalEntryWritePlatformService,
            final LoanScheduleGeneratorFactory loanScheduleFactory, final CalendarInstanceRepository calendarInstanceRepository,
            final PaymentDetailWritePlatformService paymentDetailWritePlatformService, final HolidayRepositoryWrapper holidayRepository,
            final ConfigurationDomainService configurationDomainService, final WorkingDaysRepositoryWrapper workingDaysRepository,
            final LoanProductReadPlatformService loanProductReadPlatformService,
            final AccountTransfersWritePlatformService accountTransfersWritePlatformService,
            final AccountTransfersReadPlatformService accountTransfersReadPlatformService,
            final AccountAssociationsReadPlatformService accountAssociationsReadPlatformService,
            final LoanChargeReadPlatformService loanChargeReadPlatformService, final LoanReadPlatformService loanReadPlatformService,
            final FromJsonHelper fromApiJsonHelper, final AccountTransferRepository accountTransferRepository,
            final CalendarRepository calendarRepository,
            final LoanRepaymentScheduleInstallmentRepository repaymentScheduleInstallmentRepository,
            final LoanScheduleHistoryWritePlatformService loanScheduleHistoryWritePlatformService,
            final LoanApplicationCommandFromApiJsonHelper loanApplicationCommandFromApiJsonHelper,
            final AccountAssociationsRepository accountAssociationRepository,
            final AccountTransferDetailRepository accountTransferDetailRepository,
            final BusinessEventNotifierService businessEventNotifierService, final GuarantorDomainService guarantorDomainService) {
        this.context = context;
        this.loanEventApiJsonValidator = loanEventApiJsonValidator;
        this.loanAssembler = loanAssembler;
        this.loanRepository = loanRepository;
        this.loanAccountDomainService = loanAccountDomainService;
        this.loanTransactionRepository = loanTransactionRepository;
        this.noteRepository = noteRepository;
        this.chargeRepository = chargeRepository;
        this.loanChargeRepository = loanChargeRepository;
        this.applicationCurrencyRepository = applicationCurrencyRepository;
        this.journalEntryWritePlatformService = journalEntryWritePlatformService;
        this.loanUpdateCommandFromApiJsonDeserializer = loanUpdateCommandFromApiJsonDeserializer;
        this.loanScheduleFactory = loanScheduleFactory;
        this.calendarInstanceRepository = calendarInstanceRepository;
        this.paymentDetailWritePlatformService = paymentDetailWritePlatformService;
        this.holidayRepository = holidayRepository;
        this.configurationDomainService = configurationDomainService;
        this.workingDaysRepository = workingDaysRepository;
        this.loanProductReadPlatformService = loanProductReadPlatformService;
        this.accountTransfersWritePlatformService = accountTransfersWritePlatformService;
        this.accountTransfersReadPlatformService = accountTransfersReadPlatformService;
        this.accountAssociationsReadPlatformService = accountAssociationsReadPlatformService;
        this.loanChargeReadPlatformService = loanChargeReadPlatformService;
        this.loanReadPlatformService = loanReadPlatformService;
        this.fromApiJsonHelper = fromApiJsonHelper;
        this.accountTransferRepository = accountTransferRepository;
        this.calendarRepository = calendarRepository;
        this.repaymentScheduleInstallmentRepository = repaymentScheduleInstallmentRepository;
        this.loanScheduleHistoryWritePlatformService = loanScheduleHistoryWritePlatformService;
        this.loanApplicationCommandFromApiJsonHelper = loanApplicationCommandFromApiJsonHelper;
        this.accountAssociationRepository = accountAssociationRepository;
        this.accountTransferDetailRepository = accountTransferDetailRepository;
        this.businessEventNotifierService = businessEventNotifierService;
        this.guarantorDomainService = guarantorDomainService;
    }

    private LoanLifecycleStateMachine defaultLoanLifecycleStateMachine() {
        final List<LoanStatus> allowedLoanStatuses = Arrays.asList(LoanStatus.values());
        return new DefaultLoanLifecycleStateMachine(allowedLoanStatuses);
    }

    @Transactional
    @Override
    public CommandProcessingResult disburseLoan(final Long loanId, final JsonCommand command, Boolean isAccountTransfer) {

        final AppUser currentUser = getAppUserIfPresent();

        this.loanEventApiJsonValidator.validateDisbursement(command.json(), isAccountTransfer);

        final Loan loan = this.loanAssembler.assembleFrom(loanId);
        checkClientOrGroupActive(loan);

        // check for product mix validations
        checkForProductMixRestrictions(loan);

        // validate actual disbursement date against meeting date
        final CalendarInstance calendarInstance = this.calendarInstanceRepository.findCalendarInstaneByEntityId(loan.getId(),
                CalendarEntityType.LOANS.getValue());
        if (loan.isSyncDisbursementWithMeeting()) {

            final LocalDate actualDisbursementDate = command.localDateValueOfParameterNamed("actualDisbursementDate");
            this.loanEventApiJsonValidator.validateDisbursementDateWithMeetingDate(actualDisbursementDate, calendarInstance);
        }

        this.businessEventNotifierService.notifyBusinessEventToBeExecuted(BUSINESS_EVENTS.LOAN_DISBURSAL,
                constructEntityMap(BUSINESS_ENTITY.LOAN, loan));

        final MonetaryCurrency currency = loan.getCurrency();
        final ApplicationCurrency applicationCurrency = this.applicationCurrencyRepository.findOneWithNotFoundDetection(currency);

        final List<Long> existingTransactionIds = new ArrayList<>();
        final List<Long> existingReversedTransactionIds = new ArrayList<>();

        final Map<String, Object> changes = new LinkedHashMap<>();

        final PaymentDetail paymentDetail = this.paymentDetailWritePlatformService.createAndPersistPaymentDetail(command, changes);

        // Recalculate first repayment date based in actual disbursement date.
        final LocalDate actualDisbursementDate = command.localDateValueOfParameterNamed("actualDisbursementDate");
        final LocalDate calculatedRepaymentsStartingFromDate = this.loanAccountDomainService.getCalculatedRepaymentsStartingFromDate(
                actualDisbursementDate, loan, calendarInstance);
        final boolean isHolidayEnabled = this.configurationDomainService.isRescheduleRepaymentsOnHolidaysEnabled();
        final List<Holiday> holidays = this.holidayRepository.findByOfficeIdAndGreaterThanDate(loan.getOfficeId(),
                actualDisbursementDate.toDate());
        final WorkingDays workingDays = this.workingDaysRepository.findOne();
        final boolean allowTransactionsOnHoliday = this.configurationDomainService.allowTransactionsOnHolidayEnabled();
        final boolean allowTransactionsOnNonWorkingDay = this.configurationDomainService.allowTransactionsOnNonWorkingDayEnabled();
        updateLoanCounters(loan, actualDisbursementDate);
        Money amountBeforeAdjust = loan.getPrincpal();
        loan.validateAccountStatus(LoanEvent.LOAN_DISBURSED);
        boolean canDisburse = loan.canDisburse(actualDisbursementDate);
        ChangedTransactionDetail changedTransactionDetail = null;
        if (canDisburse) {
            Money disburseAmount = loan.adjustDisburseAmount(command, actualDisbursementDate);
            boolean recalculateSchedule = amountBeforeAdjust.isNotEqualTo(loan.getPrincpal());
            final String txnExternalId = command.stringValueOfParameterNamedAllowingNull("externalId");
            if (isAccountTransfer) {
                disburseLoanToSavings(loan, command, disburseAmount, paymentDetail);
                existingTransactionIds.addAll(loan.findExistingTransactionIds());
                existingReversedTransactionIds.addAll(loan.findExistingReversedTransactionIds());
            } else {
                existingTransactionIds.addAll(loan.findExistingTransactionIds());
                existingReversedTransactionIds.addAll(loan.findExistingReversedTransactionIds());
                LoanTransaction disbursementTransaction = LoanTransaction.disbursement(loan.getOffice(), disburseAmount, paymentDetail,
                        actualDisbursementDate, txnExternalId, DateUtils.getLocalDateTimeOfTenant(), currentUser);
                disbursementTransaction.updateLoan(loan);
                loan.getLoanTransactions().add(disbursementTransaction);
            }

            CalendarInstance restCalendarInstance = null;
            CalendarInstance compoundingCalendarInstance = null;
            LocalDate recalculateFrom = null;
            Long overdurPenaltyWaitPeriod = null;
            if (loan.repaymentScheduleDetail().isInterestRecalculationEnabled()) {
                restCalendarInstance = calendarInstanceRepository.findCalendarInstaneByEntityId(loan.loanInterestRecalculationDetailId(),
                        CalendarEntityType.LOAN_RECALCULATION_REST_DETAIL.getValue());
                compoundingCalendarInstance = calendarInstanceRepository.findCalendarInstaneByEntityId(
                        loan.loanInterestRecalculationDetailId(), CalendarEntityType.LOAN_RECALCULATION_COMPOUNDING_DETAIL.getValue());
                overdurPenaltyWaitPeriod = this.configurationDomainService.retrievePenaltyWaitPeriod();
            }
            HolidayDetailDTO holidayDetailDTO = new HolidayDetailDTO(isHolidayEnabled, holidays, workingDays, allowTransactionsOnHoliday,
                    allowTransactionsOnNonWorkingDay);
            ScheduleGeneratorDTO scheduleGeneratorDTO = new ScheduleGeneratorDTO(loanScheduleFactory, applicationCurrency,
                    calculatedRepaymentsStartingFromDate, holidayDetailDTO, restCalendarInstance, compoundingCalendarInstance,
                    recalculateFrom, overdurPenaltyWaitPeriod);

            regenerateScheduleOnDisbursement(command, loan, recalculateSchedule, scheduleGeneratorDTO);
            if (loan.repaymentScheduleDetail().isInterestRecalculationEnabled()) {
                this.loanScheduleHistoryWritePlatformService.createAndSaveLoanScheduleArchive(loan.fetchRepaymentScheduleInstallments(),
                        loan, null);
            }

            changedTransactionDetail = loan.disburse(currentUser, command, changes, scheduleGeneratorDTO);
        }
        if (!changes.isEmpty()) {
            saveAndFlushLoanWithDataIntegrityViolationChecks(loan);

            final String noteText = command.stringValueOfParameterNamed("note");
            if (StringUtils.isNotBlank(noteText)) {
                final Note note = Note.loanNote(loan, noteText);
                this.noteRepository.save(note);
            }

            if (changedTransactionDetail != null) {
                for (final Map.Entry<Long, LoanTransaction> mapEntry : changedTransactionDetail.getNewTransactionMappings().entrySet()) {
                    this.loanTransactionRepository.save(mapEntry.getValue());
                    this.accountTransfersWritePlatformService.updateLoanTransaction(mapEntry.getKey(), mapEntry.getValue());
                }
            }

            // auto create standing instruction
            createStandingInstruction(loan);

            postJournalEntries(loan, existingTransactionIds, existingReversedTransactionIds);

        }

        final Set<LoanCharge> loanCharges = loan.charges();
        final Map<Long, BigDecimal> disBuLoanCharges = new HashMap<>();
        for (final LoanCharge loanCharge : loanCharges) {
            if (loanCharge.isDueAtDisbursement() && loanCharge.getChargePaymentMode().isPaymentModeAccountTransfer()
                    && loanCharge.isNotFullyPaid() && !loanCharge.isWaived()) {
                disBuLoanCharges.put(loanCharge.getId(), loanCharge.amountOutstanding());
            }
        }

        final Locale locale = command.extractLocale();
        final DateTimeFormatter fmt = DateTimeFormat.forPattern(command.dateFormat()).withLocale(locale);
        for (final Map.Entry<Long, BigDecimal> entrySet : disBuLoanCharges.entrySet()) {
            final PortfolioAccountData savingAccountData = this.accountAssociationsReadPlatformService.retriveLoanLinkedAssociation(loanId);
            final SavingsAccount fromSavingsAccount = null;
            final boolean isRegularTransaction = true;
            final boolean isExceptionForBalanceCheck = false;
            final AccountTransferDTO accountTransferDTO = new AccountTransferDTO(actualDisbursementDate, entrySet.getValue(),
                    PortfolioAccountType.SAVINGS, PortfolioAccountType.LOAN, savingAccountData.accountId(), loanId, "Loan Charge Payment",
                    locale, fmt, null, null, LoanTransactionType.REPAYMENT_AT_DISBURSEMENT.getValue(), entrySet.getKey(), null,
                    AccountTransferType.CHARGE_PAYMENT.getValue(), null, null, null, null, null, fromSavingsAccount, isRegularTransaction,
                    isExceptionForBalanceCheck);
            this.accountTransfersWritePlatformService.transferFunds(accountTransferDTO);
        }

        updateRecurringCalendarDatesForInterestRecalculation(loan);
        this.loanAccountDomainService.recalculateAccruals(loan);
        this.businessEventNotifierService.notifyBusinessEventWasExecuted(BUSINESS_EVENTS.LOAN_DISBURSAL,
                constructEntityMap(BUSINESS_ENTITY.LOAN, loan));
        return new CommandProcessingResultBuilder() //
                .withCommandId(command.commandId()) //
                .withEntityId(loan.getId()) //
                .withOfficeId(loan.getOfficeId()) //
                .withClientId(loan.getClientId()) //
                .withGroupId(loan.getGroupId()) //
                .withLoanId(loanId) //
                .with(changes) //
                .build();
    }

    /**
     * create standing instruction for disbursed loan
     * 
     * @param loan
     *            the disbursed loan
     * @return void
     **/
    private void createStandingInstruction(Loan loan) {

        if (loan.shouldCreateStandingInstructionAtDisbursement()) {
            AccountAssociations accountAssociations = this.accountAssociationRepository.findByLoanIdAndType(loan.getId(),
                    AccountAssociationType.LINKED_ACCOUNT_ASSOCIATION.getValue());

            if (accountAssociations != null) {

                SavingsAccount linkedSavingsAccount = accountAssociations.linkedSavingsAccount();

                // name is auto-generated
                final String name = "To loan " + loan.getAccountNumber() + " from savings " + linkedSavingsAccount.getAccountNumber();
                final Office fromOffice = loan.getOffice();
                final Client fromClient = loan.getClient();
                final Office toOffice = loan.getOffice();
                final Client toClient = loan.getClient();
                final Integer priority = StandingInstructionPriority.MEDIUM.getValue();
                final Integer transferType = AccountTransferType.LOAN_REPAYMENT.getValue();
                final Integer instructionType = StandingInstructionType.DUES.getValue();
                final Integer status = StandingInstructionStatus.ACTIVE.getValue();
                final Integer recurrenceType = AccountTransferRecurrenceType.AS_PER_DUES.getValue();
                final LocalDate validFrom = new LocalDate();

                AccountTransferDetails accountTransferDetails = AccountTransferDetails.savingsToLoanTransfer(fromOffice, fromClient,
                        linkedSavingsAccount, toOffice, toClient, loan, transferType);

                AccountTransferStandingInstruction accountTransferStandingInstruction = AccountTransferStandingInstruction.create(
                        accountTransferDetails, name, priority, instructionType, status, null, validFrom, null, recurrenceType, null, null,
                        null);
                accountTransferDetails.updateAccountTransferStandingInstruction(accountTransferStandingInstruction);

                this.accountTransferDetailRepository.save(accountTransferDetails);
            }
        }
    }

    private void updateRecurringCalendarDatesForInterestRecalculation(final Loan loan) {

        if (loan.repaymentScheduleDetail().isInterestRecalculationEnabled()
                && loan.loanInterestRecalculationDetails().getRestFrequencyType().isSameAsRepayment() && !loan.isDisbursed()) {
            final CalendarInstance calendarInstanceForInterestRecalculation = this.calendarInstanceRepository
                    .findByEntityIdAndEntityTypeIdAndCalendarTypeId(loan.loanInterestRecalculationDetailId(),
                            CalendarEntityType.LOAN_RECALCULATION_REST_DETAIL.getValue(), CalendarType.COLLECTION.getValue());

            Calendar calendarForInterestRecalculation = calendarInstanceForInterestRecalculation.getCalendar();
            calendarForInterestRecalculation.updateStartAndEndDate(loan.getDisbursementDate(), loan.getMaturityDate());
            this.calendarRepository.save(calendarForInterestRecalculation);
        }

    }

    private void saveAndFlushLoanWithDataIntegrityViolationChecks(final Loan loan) {
        try {
            List<LoanRepaymentScheduleInstallment> installments = loan.fetchRepaymentScheduleInstallments();
            for (LoanRepaymentScheduleInstallment installment : installments) {
                if (installment.getId() == null) {
                    this.repaymentScheduleInstallmentRepository.save(installment);
                } else {
                    break;
                }
            }
            this.loanRepository.saveAndFlush(loan);
        } catch (final DataIntegrityViolationException e) {
            final Throwable realCause = e.getCause();
            final List<ApiParameterError> dataValidationErrors = new ArrayList<>();
            final DataValidatorBuilder baseDataValidator = new DataValidatorBuilder(dataValidationErrors).resource("loan.transaction");
            if (realCause.getMessage().toLowerCase().contains("external_id_unique")) {
                baseDataValidator.reset().parameter("externalId").failWithCode("value.must.be.unique");
            }
            if (!dataValidationErrors.isEmpty()) { throw new PlatformApiDataValidationException("validation.msg.validation.errors.exist",
                    "Validation errors exist.", dataValidationErrors); }
        }
    }

    private void saveLoanWithDataIntegrityViolationChecks(final Loan loan) {
        try {
            List<LoanRepaymentScheduleInstallment> installments = loan.fetchRepaymentScheduleInstallments();
            for (LoanRepaymentScheduleInstallment installment : installments) {
                if (installment.getId() == null) {
                    this.repaymentScheduleInstallmentRepository.save(installment);
                } else {
                    break;
                }
            }
            this.loanRepository.save(loan);
        } catch (final DataIntegrityViolationException e) {
            final Throwable realCause = e.getCause();
            final List<ApiParameterError> dataValidationErrors = new ArrayList<>();
            final DataValidatorBuilder baseDataValidator = new DataValidatorBuilder(dataValidationErrors).resource("loan.transaction");
            if (realCause.getMessage().toLowerCase().contains("external_id_unique")) {
                baseDataValidator.reset().parameter("externalId").failWithCode("value.must.be.unique");
            }
            if (!dataValidationErrors.isEmpty()) { throw new PlatformApiDataValidationException("validation.msg.validation.errors.exist",
                    "Validation errors exist.", dataValidationErrors); }
        }
    }

    /****
     * TODO Vishwas: Pair with Ashok and re-factor collection sheet code-base
     * 
     * May of the changes made to disburseLoan aren't being made here, should
     * refactor to reuse disburseLoan ASAP
     *****/
    @Transactional
    @Override
    public Map<String, Object> bulkLoanDisbursal(final JsonCommand command, final CollectionSheetBulkDisbursalCommand bulkDisbursalCommand,
            Boolean isAccountTransfer) {
        final AppUser currentUser = getAppUserIfPresent();

        final SingleDisbursalCommand[] disbursalCommand = bulkDisbursalCommand.getDisburseTransactions();
        final Map<String, Object> changes = new LinkedHashMap<>();
        if (disbursalCommand == null) { return changes; }

        for (int i = 0; i < disbursalCommand.length; i++) {
            final SingleDisbursalCommand singleLoanDisbursalCommand = disbursalCommand[i];

            final Loan loan = this.loanAssembler.assembleFrom(singleLoanDisbursalCommand.getLoanId());
            checkClientOrGroupActive(loan);
            this.businessEventNotifierService.notifyBusinessEventToBeExecuted(BUSINESS_EVENTS.LOAN_DISBURSAL,
                    constructEntityMap(BUSINESS_ENTITY.LOAN, loan));
            final MonetaryCurrency currency = loan.getCurrency();
            final ApplicationCurrency applicationCurrency = this.applicationCurrencyRepository.findOneWithNotFoundDetection(currency);

            final List<Long> existingTransactionIds = new ArrayList<>();
            final List<Long> existingReversedTransactionIds = new ArrayList<>();

            final PaymentDetail paymentDetail = this.paymentDetailWritePlatformService.createAndPersistPaymentDetail(command, changes);

            // Bulk disbursement should happen on meeting date (mostly from
            // collection sheet).
            // FIXME: AA - this should be first meeting date based on
            // disbursement date and next available meeting dates
            // assuming repayment schedule won't regenerate because expected
            // disbursement and actual disbursement happens on same date
            final LocalDate firstRepaymentOnDate = null;
            final LocalDate actualDisbursementDate = command.localDateValueOfParameterNamed("actualDisbursementDate");
            final boolean isHolidayEnabled = this.configurationDomainService.isRescheduleRepaymentsOnHolidaysEnabled();
            final List<Holiday> holidays = this.holidayRepository.findByOfficeIdAndGreaterThanDate(loan.getOfficeId(),
                    actualDisbursementDate.toDate());
            final WorkingDays workingDays = this.workingDaysRepository.findOne();
            final boolean allowTransactionsOnHoliday = this.configurationDomainService.allowTransactionsOnHolidayEnabled();
            final boolean allowTransactionsOnNonWorkingDay = this.configurationDomainService.allowTransactionsOnNonWorkingDayEnabled();
            loan.validateAccountStatus(LoanEvent.LOAN_DISBURSED);
            updateLoanCounters(loan, actualDisbursementDate);
            boolean canDisburse = loan.canDisburse(actualDisbursementDate);
            ChangedTransactionDetail changedTransactionDetail = null;
            if (canDisburse) {
                Money amountBeforeAdjust = loan.getPrincpal();
                Money disburseAmount = loan.adjustDisburseAmount(command, actualDisbursementDate);
                boolean recalculateSchedule = amountBeforeAdjust.isNotEqualTo(loan.getPrincpal());
                final String txnExternalId = command.stringValueOfParameterNamedAllowingNull("externalId");
                if (isAccountTransfer) {
                    disburseLoanToSavings(loan, command, disburseAmount, paymentDetail);
                    existingTransactionIds.addAll(loan.findExistingTransactionIds());
                    existingReversedTransactionIds.addAll(loan.findExistingReversedTransactionIds());

                } else {
                    existingTransactionIds.addAll(loan.findExistingTransactionIds());
                    existingReversedTransactionIds.addAll(loan.findExistingReversedTransactionIds());
                    LoanTransaction disbursementTransaction = LoanTransaction.disbursement(loan.getOffice(), disburseAmount, paymentDetail,
                            actualDisbursementDate, txnExternalId, DateUtils.getLocalDateTimeOfTenant(), currentUser);
                    disbursementTransaction.updateLoan(loan);
                    loan.getLoanTransactions().add(disbursementTransaction);
                }
                CalendarInstance restCalendarInstance = null;
                CalendarInstance compoundingCalendarInstance = null;
                LocalDate recalculateFrom = null;
                Long overdurPenaltyWaitPeriod = null;
                if (loan.repaymentScheduleDetail().isInterestRecalculationEnabled()) {
                    restCalendarInstance = calendarInstanceRepository.findCalendarInstaneByEntityId(
                            loan.loanInterestRecalculationDetailId(), CalendarEntityType.LOAN_RECALCULATION_REST_DETAIL.getValue());
                    compoundingCalendarInstance = calendarInstanceRepository.findCalendarInstaneByEntityId(
                            loan.loanInterestRecalculationDetailId(), CalendarEntityType.LOAN_RECALCULATION_COMPOUNDING_DETAIL.getValue());
                    overdurPenaltyWaitPeriod = this.configurationDomainService.retrievePenaltyWaitPeriod();
                }
                HolidayDetailDTO holidayDetailDTO = new HolidayDetailDTO(isHolidayEnabled, holidays, workingDays,
                        allowTransactionsOnHoliday, allowTransactionsOnNonWorkingDay);
                final ScheduleGeneratorDTO scheduleGeneratorDTO = new ScheduleGeneratorDTO(loanScheduleFactory, applicationCurrency,
                        firstRepaymentOnDate, holidayDetailDTO, restCalendarInstance, compoundingCalendarInstance, recalculateFrom,
                        overdurPenaltyWaitPeriod);
                regenerateScheduleOnDisbursement(command, loan, recalculateSchedule, scheduleGeneratorDTO);
                if (loan.repaymentScheduleDetail().isInterestRecalculationEnabled()) {
                    this.loanScheduleHistoryWritePlatformService.createAndSaveLoanScheduleArchive(
                            loan.fetchRepaymentScheduleInstallments(), loan, null);
                }

                changedTransactionDetail = loan.disburse(currentUser, command, changes, scheduleGeneratorDTO);
            }
            if (!changes.isEmpty()) {

                saveAndFlushLoanWithDataIntegrityViolationChecks(loan);

                final String noteText = command.stringValueOfParameterNamed("note");
                if (StringUtils.isNotBlank(noteText)) {
                    final Note note = Note.loanNote(loan, noteText);
                    this.noteRepository.save(note);
                }
                if (changedTransactionDetail != null) {
                    for (final Map.Entry<Long, LoanTransaction> mapEntry : changedTransactionDetail.getNewTransactionMappings().entrySet()) {
                        this.loanTransactionRepository.save(mapEntry.getValue());
                        this.accountTransfersWritePlatformService.updateLoanTransaction(mapEntry.getKey(), mapEntry.getValue());
                    }
                }
                postJournalEntries(loan, existingTransactionIds, existingReversedTransactionIds);
            }
            final Set<LoanCharge> loanCharges = loan.charges();
            final Map<Long, BigDecimal> disBuLoanCharges = new HashMap<>();
            for (final LoanCharge loanCharge : loanCharges) {
                if (loanCharge.isDueAtDisbursement() && loanCharge.getChargePaymentMode().isPaymentModeAccountTransfer()
                        && loanCharge.isNotFullyPaid() && !loanCharge.isWaived()) {
                    disBuLoanCharges.put(loanCharge.getId(), loanCharge.amountOutstanding());
                }
            }
            final Locale locale = command.extractLocale();
            final DateTimeFormatter fmt = DateTimeFormat.forPattern(command.dateFormat()).withLocale(locale);
            for (final Map.Entry<Long, BigDecimal> entrySet : disBuLoanCharges.entrySet()) {
                final PortfolioAccountData savingAccountData = this.accountAssociationsReadPlatformService
                        .retriveLoanLinkedAssociation(loan.getId());
                final SavingsAccount fromSavingsAccount = null;
                final boolean isRegularTransaction = true;
                final boolean isExceptionForBalanceCheck = false;
                final AccountTransferDTO accountTransferDTO = new AccountTransferDTO(actualDisbursementDate, entrySet.getValue(),
                        PortfolioAccountType.SAVINGS, PortfolioAccountType.LOAN, savingAccountData.accountId(), loan.getId(),
                        "Loan Charge Payment", locale, fmt, null, null, LoanTransactionType.REPAYMENT_AT_DISBURSEMENT.getValue(),
                        entrySet.getKey(), null, AccountTransferType.CHARGE_PAYMENT.getValue(), null, null, null, null, null,
                        fromSavingsAccount, isRegularTransaction, isExceptionForBalanceCheck);
                this.accountTransfersWritePlatformService.transferFunds(accountTransferDTO);
            }
            updateRecurringCalendarDatesForInterestRecalculation(loan);
            this.loanAccountDomainService.recalculateAccruals(loan);
            this.businessEventNotifierService.notifyBusinessEventWasExecuted(BUSINESS_EVENTS.LOAN_DISBURSAL,
                    constructEntityMap(BUSINESS_ENTITY.LOAN, loan));
        }

        return changes;
    }

    @Transactional
    @Override
    public CommandProcessingResult undoLoanDisbursal(final Long loanId, final JsonCommand command) {

        final AppUser currentUser = getAppUserIfPresent();

        final Loan loan = this.loanAssembler.assembleFrom(loanId);
        checkClientOrGroupActive(loan);
        this.businessEventNotifierService.notifyBusinessEventToBeExecuted(BUSINESS_EVENTS.LOAN_UNDO_DISBURSAL,
                constructEntityMap(BUSINESS_ENTITY.LOAN, loan));
        removeLoanCycle(loan);

        //
        final MonetaryCurrency currency = loan.getCurrency();
        final ApplicationCurrency applicationCurrency = this.applicationCurrencyRepository.findOneWithNotFoundDetection(currency);

        final CalendarInstance calendarInstance = this.calendarInstanceRepository.findCalendarInstaneByEntityId(loan.getId(),
                CalendarEntityType.LOANS.getValue());
        final LocalDate actualDisbursementDate = loan.getDisbursementDate();
        final LocalDate calculatedRepaymentsStartingFromDate = this.loanAccountDomainService.getCalculatedRepaymentsStartingFromDate(
                actualDisbursementDate, loan, calendarInstance);

        final boolean isHolidayEnabled = this.configurationDomainService.isRescheduleRepaymentsOnHolidaysEnabled();
        final List<Holiday> holidays = this.holidayRepository.findByOfficeIdAndGreaterThanDate(loan.getOfficeId(),
                actualDisbursementDate.toDate());
        final WorkingDays workingDays = this.workingDaysRepository.findOne();

        final List<Long> existingTransactionIds = new ArrayList<>();
        final List<Long> existingReversedTransactionIds = new ArrayList<>();

        HolidayDetailDTO holidayDetailDTO = new HolidayDetailDTO(isHolidayEnabled, holidays, workingDays);
        CalendarInstance restCalendarInstance = null;
        CalendarInstance compoundingCalendarInstance = null;
        if (loan.repaymentScheduleDetail().isInterestRecalculationEnabled()) {
            restCalendarInstance = calendarInstanceRepository.findCalendarInstaneByEntityId(loan.loanInterestRecalculationDetailId(),
                    CalendarEntityType.LOAN_RECALCULATION_REST_DETAIL.getValue());
            compoundingCalendarInstance = calendarInstanceRepository.findCalendarInstaneByEntityId(
                    loan.loanInterestRecalculationDetailId(), CalendarEntityType.LOAN_RECALCULATION_COMPOUNDING_DETAIL.getValue());
        }

        ScheduleGeneratorDTO scheduleGeneratorDTO = new ScheduleGeneratorDTO(this.loanScheduleFactory, applicationCurrency,
                calculatedRepaymentsStartingFromDate, holidayDetailDTO, restCalendarInstance, compoundingCalendarInstance);

        final Map<String, Object> changes = loan.undoDisbursal(scheduleGeneratorDTO, existingTransactionIds,
                existingReversedTransactionIds, currentUser);

        if (!changes.isEmpty()) {
            saveAndFlushLoanWithDataIntegrityViolationChecks(loan);
            this.accountTransfersWritePlatformService.reverseAllTransactions(loanId, PortfolioAccountType.LOAN);
            String noteText = null;
            if (command.hasParameter("note")) {
                noteText = command.stringValueOfParameterNamed("note");
                if (StringUtils.isNotBlank(noteText)) {
                    final Note note = Note.loanNote(loan, noteText);
                    this.noteRepository.save(note);
                }
            }
            boolean isAccountTransfer = false;
            final Map<String, Object> accountingBridgeData = loan.deriveAccountingBridgeData(applicationCurrency.toData(),
                    existingTransactionIds, existingReversedTransactionIds, isAccountTransfer);
            this.journalEntryWritePlatformService.createJournalEntriesForLoan(accountingBridgeData);
            this.businessEventNotifierService.notifyBusinessEventWasExecuted(BUSINESS_EVENTS.LOAN_UNDO_DISBURSAL,
                    constructEntityMap(BUSINESS_ENTITY.LOAN, loan));
        }

        return new CommandProcessingResultBuilder() //
                .withCommandId(command.commandId()) //
                .withEntityId(loan.getId()) //
                .withOfficeId(loan.getOfficeId()) //
                .withClientId(loan.getClientId()) //
                .withGroupId(loan.getGroupId()) //
                .withLoanId(loanId) //
                .with(changes) //
                .build();
    }

    @Transactional
    @Override
    public CommandProcessingResult makeLoanRepayment(final Long loanId, final JsonCommand command, final boolean isRecoveryRepayment) {

        this.loanEventApiJsonValidator.validateNewRepaymentTransaction(command.json());

        final LocalDate transactionDate = command.localDateValueOfParameterNamed("transactionDate");
        final BigDecimal transactionAmount = command.bigDecimalValueOfParameterNamed("transactionAmount");
        final String txnExternalId = command.stringValueOfParameterNamedAllowingNull("externalId");

        final Map<String, Object> changes = new LinkedHashMap<>();
        changes.put("transactionDate", command.stringValueOfParameterNamed("transactionDate"));
        changes.put("transactionAmount", command.stringValueOfParameterNamed("transactionAmount"));
        changes.put("locale", command.locale());
        changes.put("dateFormat", command.dateFormat());
        changes.put("paymentTypeId", command.stringValueOfParameterNamed("paymentTypeId"));

        final String noteText = command.stringValueOfParameterNamed("note");
        if (StringUtils.isNotBlank(noteText)) {
            changes.put("note", noteText);
        }
        final Loan loan = this.loanAssembler.assembleFrom(loanId);
        final PaymentDetail paymentDetail = this.paymentDetailWritePlatformService.createAndPersistPaymentDetail(command, changes);

        boolean isAccountTransfer = false;
        final CommandProcessingResultBuilder commandProcessingResultBuilder = new CommandProcessingResultBuilder();
        this.loanAccountDomainService.makeRepayment(loan, commandProcessingResultBuilder, transactionDate, transactionAmount,
                paymentDetail, noteText, txnExternalId, isRecoveryRepayment, isAccountTransfer);

        return commandProcessingResultBuilder.withCommandId(command.commandId()) //
                .withLoanId(loanId) //
                .with(changes) //
                .build();
    }

    @Transactional
    @Override
    public Map<String, Object> makeLoanBulkRepayment(final CollectionSheetBulkRepaymentCommand bulkRepaymentCommand) {

        final SingleRepaymentCommand[] repaymentCommand = bulkRepaymentCommand.getLoanTransactions();
        final Map<String, Object> changes = new LinkedHashMap<>();
        final boolean isRecoveryRepayment = false;

        if (repaymentCommand == null) { return changes; }
        List<Long> transactionIds = new ArrayList<>();
        boolean isAccountTransfer = false;
        for (final SingleRepaymentCommand singleLoanRepaymentCommand : repaymentCommand) {
            final Loan loan = this.loanAssembler.assembleFrom(singleLoanRepaymentCommand.getLoanId());
            final PaymentDetail paymentDetail = singleLoanRepaymentCommand.getPaymentDetail();
            if (paymentDetail != null && paymentDetail.getId() == null) {
                this.paymentDetailWritePlatformService.persistPaymentDetail(paymentDetail);
            }
            final CommandProcessingResultBuilder commandProcessingResultBuilder = new CommandProcessingResultBuilder();
            LoanTransaction loanTransaction = this.loanAccountDomainService.makeRepayment(loan, commandProcessingResultBuilder,
                    bulkRepaymentCommand.getTransactionDate(), singleLoanRepaymentCommand.getTransactionAmount(), paymentDetail,
                    bulkRepaymentCommand.getNote(), null, isRecoveryRepayment, isAccountTransfer);
            transactionIds.add(loanTransaction.getId());

        }
        changes.put("loanTransactions", transactionIds);
        return changes;
    }

    @Transactional
    @Override
    public CommandProcessingResult adjustLoanTransaction(final Long loanId, final Long transactionId, final JsonCommand command) {

        AppUser currentUser = getAppUserIfPresent();

        this.loanEventApiJsonValidator.validateTransaction(command.json());

        final Loan loan = this.loanAssembler.assembleFrom(loanId);
        checkClientOrGroupActive(loan);
        final LoanTransaction transactionToAdjust = this.loanTransactionRepository.findOne(transactionId);
        if (transactionToAdjust == null) { throw new LoanTransactionNotFoundException(transactionId); }
        this.businessEventNotifierService.notifyBusinessEventToBeExecuted(BUSINESS_EVENTS.LOAN_ADJUST_TRANSACTION,
                constructEntityMap(BUSINESS_ENTITY.LOAN_ADJUSTED_TRANSACTION, transactionToAdjust));
        if (this.accountTransfersReadPlatformService.isAccountTransfer(transactionId, PortfolioAccountType.LOAN)) { throw new PlatformServiceUnavailableException(
                "error.msg.loan.transfer.transaction.update.not.allowed", "Loan transaction:" + transactionId
                        + " update not allowed as it involves in account transfer", transactionId); }
        if (loan.isClosedWrittenOff()) { throw new PlatformServiceUnavailableException("error.msg.loan.written.off.update.not.allowed",
                "Loan transaction:" + transactionId + " update not allowed as loan status is written off", transactionId); }

        final LocalDate transactionDate = command.localDateValueOfParameterNamed("transactionDate");
        final BigDecimal transactionAmount = command.bigDecimalValueOfParameterNamed("transactionAmount");
        final String txnExternalId = command.stringValueOfParameterNamedAllowingNull("externalId");

        final Map<String, Object> changes = new LinkedHashMap<>();
        changes.put("transactionDate", command.stringValueOfParameterNamed("transactionDate"));
        changes.put("transactionAmount", command.stringValueOfParameterNamed("transactionAmount"));
        changes.put("locale", command.locale());
        changes.put("dateFormat", command.dateFormat());
        changes.put("paymentTypeId", command.stringValueOfParameterNamed("paymentTypeId"));

        final List<Long> existingTransactionIds = new ArrayList<>();
        final List<Long> existingReversedTransactionIds = new ArrayList<>();

        final Money transactionAmountAsMoney = Money.of(loan.getCurrency(), transactionAmount);
        final PaymentDetail paymentDetail = this.paymentDetailWritePlatformService.createPaymentDetail(command, changes);
        LoanTransaction newTransactionDetail = LoanTransaction.repayment(loan.getOffice(), transactionAmountAsMoney, paymentDetail,
                transactionDate, txnExternalId, DateUtils.getLocalDateTimeOfTenant(), currentUser);
        if (transactionToAdjust.isInterestWaiver()) {
            Money unrecognizedIncome = transactionAmountAsMoney.zero();
            Money interestComponent = transactionAmountAsMoney;
            if (loan.isPeriodicAccrualAccountingEnabledOnLoanProduct()) {
                Money receivableInterest = loan.getReceivableInterest(transactionDate);
                if (transactionAmountAsMoney.isGreaterThan(receivableInterest)) {
                    interestComponent = receivableInterest;
                    unrecognizedIncome = transactionAmountAsMoney.minus(receivableInterest);
                }
            }
            newTransactionDetail = LoanTransaction.waiver(loan.getOffice(), loan, transactionAmountAsMoney, transactionDate,
                    interestComponent, unrecognizedIncome, DateUtils.getLocalDateTimeOfTenant(), currentUser);
        }

        final boolean allowTransactionsOnHoliday = this.configurationDomainService.allowTransactionsOnHolidayEnabled();
        final List<Holiday> holidays = this.holidayRepository
                .findByOfficeIdAndGreaterThanDate(loan.getOfficeId(), transactionDate.toDate());
        final WorkingDays workingDays = this.workingDaysRepository.findOne();
        final boolean allowTransactionsOnNonWorkingDay = this.configurationDomainService.allowTransactionsOnNonWorkingDayEnabled();

        CalendarInstance restCalendarInstance = null;
        CalendarInstance compoundingCalendarInstance = null;
        ApplicationCurrency applicationCurrency = null;
        LocalDate calculatedRepaymentsStartingFromDate = null;
        boolean isHolidayEnabled = false;
        LocalDate recalculateFrom = null;
        Long overdurPenaltyWaitPeriod = null;

        if (loan.repaymentScheduleDetail().isInterestRecalculationEnabled()) {
            restCalendarInstance = calendarInstanceRepository.findCalendarInstaneByEntityId(loan.loanInterestRecalculationDetailId(),
                    CalendarEntityType.LOAN_RECALCULATION_REST_DETAIL.getValue());
            compoundingCalendarInstance = calendarInstanceRepository.findCalendarInstaneByEntityId(
                    loan.loanInterestRecalculationDetailId(), CalendarEntityType.LOAN_RECALCULATION_COMPOUNDING_DETAIL.getValue());

            final MonetaryCurrency currency = loan.getCurrency();
            applicationCurrency = this.applicationCurrencyRepository.findOneWithNotFoundDetection(currency);
            final CalendarInstance calendarInstance = this.calendarInstanceRepository.findCalendarInstaneByEntityId(loan.getId(),
                    CalendarEntityType.LOANS.getValue());
            calculatedRepaymentsStartingFromDate = this.loanAccountDomainService.getCalculatedRepaymentsStartingFromDate(
                    loan.getDisbursementDate(), loan, calendarInstance);

            isHolidayEnabled = this.configurationDomainService.isRescheduleRepaymentsOnHolidaysEnabled();
            overdurPenaltyWaitPeriod = this.configurationDomainService.retrievePenaltyWaitPeriod();
        }

        HolidayDetailDTO holidayDetailDTO = new HolidayDetailDTO(isHolidayEnabled, holidays, workingDays, allowTransactionsOnHoliday,
                allowTransactionsOnNonWorkingDay);
        ScheduleGeneratorDTO scheduleGeneratorDTO = new ScheduleGeneratorDTO(loanScheduleFactory, applicationCurrency,
                calculatedRepaymentsStartingFromDate, holidayDetailDTO, restCalendarInstance, compoundingCalendarInstance, recalculateFrom,
                overdurPenaltyWaitPeriod);

        final ChangedTransactionDetail changedTransactionDetail = loan.adjustExistingTransaction(newTransactionDetail,
                defaultLoanLifecycleStateMachine(), transactionToAdjust, existingTransactionIds, existingReversedTransactionIds,
                scheduleGeneratorDTO, currentUser);

        if (newTransactionDetail.isGreaterThanZero(loan.getPrincpal().getCurrency())) {
            if (paymentDetail != null) {
                this.paymentDetailWritePlatformService.persistPaymentDetail(paymentDetail);
            }
            this.loanTransactionRepository.save(newTransactionDetail);
        }

        /***
         * TODO Vishwas Batch save is giving me a
         * HibernateOptimisticLockingFailureException, looping and saving for
         * the time being, not a major issue for now as this loop is entered
         * only in edge cases (when a adjustment is made before the latest
         * payment recorded against the loan)
         ***/
        saveAndFlushLoanWithDataIntegrityViolationChecks(loan);
        if (changedTransactionDetail != null) {
            for (final Map.Entry<Long, LoanTransaction> mapEntry : changedTransactionDetail.getNewTransactionMappings().entrySet()) {
                this.loanTransactionRepository.save(mapEntry.getValue());
                // update loan with references to the newly created transactions
                loan.getLoanTransactions().add(mapEntry.getValue());
                this.accountTransfersWritePlatformService.updateLoanTransaction(mapEntry.getKey(), mapEntry.getValue());
            }
        }

        final String noteText = command.stringValueOfParameterNamed("note");
        if (StringUtils.isNotBlank(noteText)) {
            changes.put("note", noteText);
            Note note = null;
            /**
             * If a new transaction is not created, associate note with the
             * transaction to be adjusted
             **/
            if (newTransactionDetail.isGreaterThanZero(loan.getPrincpal().getCurrency())) {
                note = Note.loanTransactionNote(loan, newTransactionDetail, noteText);
            } else {
                note = Note.loanTransactionNote(loan, transactionToAdjust, noteText);
            }
            this.noteRepository.save(note);
        }
        this.accountTransfersWritePlatformService.reverseTransfersWithFromAccountType(loanId, PortfolioAccountType.LOAN);

        postJournalEntries(loan, existingTransactionIds, existingReversedTransactionIds);

        this.loanAccountDomainService.recalculateAccruals(loan);
        Map<BUSINESS_ENTITY, Object> entityMap = constructEntityMap(BUSINESS_ENTITY.LOAN_ADJUSTED_TRANSACTION, transactionToAdjust);
        if (newTransactionDetail.isRepayment() && newTransactionDetail.isGreaterThanZero(loan.getPrincpal().getCurrency())) {
            entityMap.put(BUSINESS_ENTITY.LOAN_TRANSACTION, newTransactionDetail);
        }
        this.businessEventNotifierService.notifyBusinessEventWasExecuted(BUSINESS_EVENTS.LOAN_ADJUST_TRANSACTION, entityMap);

        return new CommandProcessingResultBuilder() //
                .withCommandId(command.commandId()) //
                .withEntityId(transactionId) //
                .withOfficeId(loan.getOfficeId()) //
                .withClientId(loan.getClientId()) //
                .withGroupId(loan.getGroupId()) //
                .withLoanId(loanId) //
                .with(changes) //
                .build();
    }

    @Transactional
    @Override
    public CommandProcessingResult waiveInterestOnLoan(final Long loanId, final JsonCommand command) {

        AppUser currentUser = getAppUserIfPresent();

        this.loanEventApiJsonValidator.validateTransaction(command.json());

        final Map<String, Object> changes = new LinkedHashMap<>();
        changes.put("transactionDate", command.stringValueOfParameterNamed("transactionDate"));
        changes.put("transactionAmount", command.stringValueOfParameterNamed("transactionAmount"));
        changes.put("locale", command.locale());
        changes.put("dateFormat", command.dateFormat());
        final LocalDate transactionDate = command.localDateValueOfParameterNamed("transactionDate");
        final BigDecimal transactionAmount = command.bigDecimalValueOfParameterNamed("transactionAmount");

        final Loan loan = this.loanAssembler.assembleFrom(loanId);
        checkClientOrGroupActive(loan);

        final List<Long> existingTransactionIds = new ArrayList<>();
        final List<Long> existingReversedTransactionIds = new ArrayList<>();

        final Money transactionAmountAsMoney = Money.of(loan.getCurrency(), transactionAmount);
        Money unrecognizedIncome = transactionAmountAsMoney.zero();
        Money interestComponent = transactionAmountAsMoney;
        if (loan.isPeriodicAccrualAccountingEnabledOnLoanProduct()) {
            Money receivableInterest = loan.getReceivableInterest(transactionDate);
            if (transactionAmountAsMoney.isGreaterThan(receivableInterest)) {
                interestComponent = receivableInterest;
                unrecognizedIncome = transactionAmountAsMoney.minus(receivableInterest);
            }
        }
        final LoanTransaction waiveInterestTransaction = LoanTransaction.waiver(loan.getOffice(), loan, transactionAmountAsMoney,
                transactionDate, interestComponent, unrecognizedIncome, DateUtils.getLocalDateTimeOfTenant(), currentUser);
        this.businessEventNotifierService.notifyBusinessEventToBeExecuted(BUSINESS_EVENTS.LOAN_WAIVE_INTEREST,
                constructEntityMap(BUSINESS_ENTITY.LOAN_TRANSACTION, waiveInterestTransaction));
        CalendarInstance restCalendarInstance = null;
        CalendarInstance compoundingCalendarInstance = null;
        ApplicationCurrency applicationCurrency = null;
        LocalDate calculatedRepaymentsStartingFromDate = null;
        List<Holiday> holidays = null;
        boolean isHolidayEnabled = false;
        WorkingDays workingDays = null;
        LocalDate recalculateFrom = null;
        Long overdurPenaltyWaitPeriod = null;
        if (loan.repaymentScheduleDetail().isInterestRecalculationEnabled()) {
            restCalendarInstance = calendarInstanceRepository.findCalendarInstaneByEntityId(loan.loanInterestRecalculationDetailId(),
                    CalendarEntityType.LOAN_RECALCULATION_REST_DETAIL.getValue());
            compoundingCalendarInstance = calendarInstanceRepository.findCalendarInstaneByEntityId(
                    loan.loanInterestRecalculationDetailId(), CalendarEntityType.LOAN_RECALCULATION_COMPOUNDING_DETAIL.getValue());

            final MonetaryCurrency currency = loan.getCurrency();
            applicationCurrency = this.applicationCurrencyRepository.findOneWithNotFoundDetection(currency);
            final CalendarInstance calendarInstance = this.calendarInstanceRepository.findCalendarInstaneByEntityId(loan.getId(),
                    CalendarEntityType.LOANS.getValue());
            calculatedRepaymentsStartingFromDate = this.loanAccountDomainService.getCalculatedRepaymentsStartingFromDate(
                    loan.getDisbursementDate(), loan, calendarInstance);

            isHolidayEnabled = this.configurationDomainService.isRescheduleRepaymentsOnHolidaysEnabled();
            holidays = this.holidayRepository.findByOfficeIdAndGreaterThanDate(loan.getOfficeId(), loan.getDisbursementDate().toDate());
            workingDays = this.workingDaysRepository.findOne();
            overdurPenaltyWaitPeriod = this.configurationDomainService.retrievePenaltyWaitPeriod();
        }

        HolidayDetailDTO holidayDetailDTO = new HolidayDetailDTO(isHolidayEnabled, holidays, workingDays);
        ScheduleGeneratorDTO scheduleGeneratorDTO = new ScheduleGeneratorDTO(loanScheduleFactory, applicationCurrency,
                calculatedRepaymentsStartingFromDate, holidayDetailDTO, restCalendarInstance, compoundingCalendarInstance, recalculateFrom,
                overdurPenaltyWaitPeriod);
        final ChangedTransactionDetail changedTransactionDetail = loan.waiveInterest(waiveInterestTransaction,
                defaultLoanLifecycleStateMachine(), existingTransactionIds, existingReversedTransactionIds, scheduleGeneratorDTO,
                currentUser);

        this.loanTransactionRepository.save(waiveInterestTransaction);

        /***
         * TODO Vishwas Batch save is giving me a
         * HibernateOptimisticLockingFailureException, looping and saving for
         * the time being, not a major issue for now as this loop is entered
         * only in edge cases (when a waiver is made before the latest payment
         * recorded against the loan)
         ***/
        saveAndFlushLoanWithDataIntegrityViolationChecks(loan);
        if (changedTransactionDetail != null) {
            for (final Map.Entry<Long, LoanTransaction> mapEntry : changedTransactionDetail.getNewTransactionMappings().entrySet()) {
                this.loanTransactionRepository.save(mapEntry.getValue());
                // update loan with references to the newly created transactions
                loan.getLoanTransactions().add(mapEntry.getValue());
                this.accountTransfersWritePlatformService.updateLoanTransaction(mapEntry.getKey(), mapEntry.getValue());
            }
        }

        final String noteText = command.stringValueOfParameterNamed("note");
        if (StringUtils.isNotBlank(noteText)) {
            changes.put("note", noteText);
            final Note note = Note.loanTransactionNote(loan, waiveInterestTransaction, noteText);
            this.noteRepository.save(note);
        }

        postJournalEntries(loan, existingTransactionIds, existingReversedTransactionIds);
        this.loanAccountDomainService.recalculateAccruals(loan);
        this.businessEventNotifierService.notifyBusinessEventWasExecuted(BUSINESS_EVENTS.LOAN_WAIVE_INTEREST,
                constructEntityMap(BUSINESS_ENTITY.LOAN_TRANSACTION, waiveInterestTransaction));
        return new CommandProcessingResultBuilder() //
                .withCommandId(command.commandId()) //
                .withEntityId(waiveInterestTransaction.getId()) //
                .withOfficeId(loan.getOfficeId()) //
                .withClientId(loan.getClientId()) //
                .withGroupId(loan.getGroupId()) //
                .withLoanId(loanId) //
                .with(changes) //
                .build();
    }

    @Transactional
    @Override
    public CommandProcessingResult writeOff(final Long loanId, final JsonCommand command) {
        final AppUser currentUser = getAppUserIfPresent();

        this.loanEventApiJsonValidator.validateTransactionWithNoAmount(command.json());

        final Map<String, Object> changes = new LinkedHashMap<>();
        changes.put("transactionDate", command.stringValueOfParameterNamed("transactionDate"));
        changes.put("locale", command.locale());
        changes.put("dateFormat", command.dateFormat());

        final Loan loan = this.loanAssembler.assembleFrom(loanId);
        checkClientOrGroupActive(loan);
        this.businessEventNotifierService.notifyBusinessEventToBeExecuted(BUSINESS_EVENTS.LOAN_WRITTEN_OFF,
                constructEntityMap(BUSINESS_ENTITY.LOAN, loan));
        removeLoanCycle(loan);

        final List<Long> existingTransactionIds = new ArrayList<>();
        final List<Long> existingReversedTransactionIds = new ArrayList<>();

        final CalendarInstance calendarInstance = this.calendarInstanceRepository.findCalendarInstaneByEntityId(loan.getId(),
                CalendarEntityType.LOANS.getValue());
        final LocalDate calculatedRepaymentsStartingFromDate = this.loanAccountDomainService.getCalculatedRepaymentsStartingFromDate(
                loan.getDisbursementDate(), loan, calendarInstance);
        final boolean isHolidayEnabled = this.configurationDomainService.isRescheduleRepaymentsOnHolidaysEnabled();
        final List<Holiday> holidays = this.holidayRepository.findByOfficeIdAndGreaterThanDate(loan.getOfficeId(), loan
                .getDisbursementDate().toDate());
        final WorkingDays workingDays = this.workingDaysRepository.findOne();
        updateLoanCounters(loan, loan.getDisbursementDate());

        final MonetaryCurrency currency = loan.getCurrency();
        final ApplicationCurrency applicationCurrency = this.applicationCurrencyRepository.findOneWithNotFoundDetection(currency);

        CalendarInstance restCalendarInstance = null;
        CalendarInstance compoundingCalendarInstance = null;
        LocalDate recalculateFrom = null;
        Long overdurPenaltyWaitPeriod = null;
        if (loan.repaymentScheduleDetail().isInterestRecalculationEnabled()) {
            restCalendarInstance = calendarInstanceRepository.findCalendarInstaneByEntityId(loan.loanInterestRecalculationDetailId(),
                    CalendarEntityType.LOAN_RECALCULATION_REST_DETAIL.getValue());
            compoundingCalendarInstance = calendarInstanceRepository.findCalendarInstaneByEntityId(
                    loan.loanInterestRecalculationDetailId(), CalendarEntityType.LOAN_RECALCULATION_COMPOUNDING_DETAIL.getValue());
            overdurPenaltyWaitPeriod = this.configurationDomainService.retrievePenaltyWaitPeriod();
        }
        HolidayDetailDTO holidayDetailDTO = new HolidayDetailDTO(isHolidayEnabled, holidays, workingDays);
        ScheduleGeneratorDTO scheduleGeneratorDTO = new ScheduleGeneratorDTO(loanScheduleFactory, applicationCurrency,
                calculatedRepaymentsStartingFromDate, holidayDetailDTO, restCalendarInstance, compoundingCalendarInstance, recalculateFrom,
                overdurPenaltyWaitPeriod);

        final ChangedTransactionDetail changedTransactionDetail = loan.closeAsWrittenOff(command, defaultLoanLifecycleStateMachine(),
                changes, existingTransactionIds, existingReversedTransactionIds, currentUser, scheduleGeneratorDTO);
        LoanTransaction writeoff = changedTransactionDetail.getNewTransactionMappings().remove(0L);
        this.loanTransactionRepository.save(writeoff);
        for (final Map.Entry<Long, LoanTransaction> mapEntry : changedTransactionDetail.getNewTransactionMappings().entrySet()) {
            this.loanTransactionRepository.save(mapEntry.getValue());
            this.accountTransfersWritePlatformService.updateLoanTransaction(mapEntry.getKey(), mapEntry.getValue());
        }
        saveLoanWithDataIntegrityViolationChecks(loan);
        final String noteText = command.stringValueOfParameterNamed("note");
        if (StringUtils.isNotBlank(noteText)) {
            changes.put("note", noteText);
            final Note note = Note.loanTransactionNote(loan, writeoff, noteText);
            this.noteRepository.save(note);
        }

        postJournalEntries(loan, existingTransactionIds, existingReversedTransactionIds);
        this.loanAccountDomainService.recalculateAccruals(loan);
        this.businessEventNotifierService.notifyBusinessEventWasExecuted(BUSINESS_EVENTS.LOAN_WRITTEN_OFF,
                constructEntityMap(BUSINESS_ENTITY.LOAN_TRANSACTION, writeoff));
        return new CommandProcessingResultBuilder() //
                .withCommandId(command.commandId()) //
                .withEntityId(writeoff.getId()) //
                .withOfficeId(loan.getOfficeId()) //
                .withClientId(loan.getClientId()) //
                .withGroupId(loan.getGroupId()) //
                .withLoanId(loanId) //
                .with(changes) //
                .build();
    }

    @Transactional
    @Override
    public CommandProcessingResult closeLoan(final Long loanId, final JsonCommand command) {

        AppUser currentUser = getAppUserIfPresent();

        this.loanEventApiJsonValidator.validateTransactionWithNoAmount(command.json());

        final Loan loan = this.loanAssembler.assembleFrom(loanId);
        checkClientOrGroupActive(loan);
        this.businessEventNotifierService.notifyBusinessEventToBeExecuted(BUSINESS_EVENTS.LOAN_CLOSE,
                constructEntityMap(BUSINESS_ENTITY.LOAN, loan));

        final Map<String, Object> changes = new LinkedHashMap<>();
        changes.put("transactionDate", command.stringValueOfParameterNamed("transactionDate"));
        changes.put("locale", command.locale());
        changes.put("dateFormat", command.dateFormat());

        final List<Long> existingTransactionIds = new ArrayList<>();
        final List<Long> existingReversedTransactionIds = new ArrayList<>();

        final CalendarInstance calendarInstance = this.calendarInstanceRepository.findCalendarInstaneByEntityId(loan.getId(),
                CalendarEntityType.LOANS.getValue());
        final LocalDate calculatedRepaymentsStartingFromDate = this.loanAccountDomainService.getCalculatedRepaymentsStartingFromDate(
                loan.getDisbursementDate(), loan, calendarInstance);
        final boolean isHolidayEnabled = this.configurationDomainService.isRescheduleRepaymentsOnHolidaysEnabled();
        final List<Holiday> holidays = this.holidayRepository.findByOfficeIdAndGreaterThanDate(loan.getOfficeId(), loan
                .getDisbursementDate().toDate());
        final WorkingDays workingDays = this.workingDaysRepository.findOne();
        updateLoanCounters(loan, loan.getDisbursementDate());

        final MonetaryCurrency currency = loan.getCurrency();
        final ApplicationCurrency applicationCurrency = this.applicationCurrencyRepository.findOneWithNotFoundDetection(currency);

        CalendarInstance restCalendarInstance = null;
        CalendarInstance compoundingCalendarInstance = null;
        LocalDate recalculateFrom = null;
        Long overdurPenaltyWaitPeriod = null;

        if (loan.repaymentScheduleDetail().isInterestRecalculationEnabled()) {
            restCalendarInstance = calendarInstanceRepository.findCalendarInstaneByEntityId(loan.loanInterestRecalculationDetailId(),
                    CalendarEntityType.LOAN_RECALCULATION_REST_DETAIL.getValue());
            compoundingCalendarInstance = calendarInstanceRepository.findCalendarInstaneByEntityId(
                    loan.loanInterestRecalculationDetailId(), CalendarEntityType.LOAN_RECALCULATION_COMPOUNDING_DETAIL.getValue());
            overdurPenaltyWaitPeriod = this.configurationDomainService.retrievePenaltyWaitPeriod();
        }

        HolidayDetailDTO holidayDetailDTO = new HolidayDetailDTO(isHolidayEnabled, holidays, workingDays);
        ScheduleGeneratorDTO scheduleGeneratorDTO = new ScheduleGeneratorDTO(this.loanScheduleFactory, applicationCurrency,
                calculatedRepaymentsStartingFromDate, holidayDetailDTO, restCalendarInstance, compoundingCalendarInstance, recalculateFrom,
                overdurPenaltyWaitPeriod);
        ChangedTransactionDetail changedTransactionDetail = loan.close(command, defaultLoanLifecycleStateMachine(), changes,
                existingTransactionIds, existingReversedTransactionIds, scheduleGeneratorDTO, currentUser);
        final LoanTransaction possibleClosingTransaction = changedTransactionDetail.getNewTransactionMappings().remove(0L);
        if (possibleClosingTransaction != null) {
            this.loanTransactionRepository.save(possibleClosingTransaction);
        }
        for (final Map.Entry<Long, LoanTransaction> mapEntry : changedTransactionDetail.getNewTransactionMappings().entrySet()) {
            this.loanTransactionRepository.save(mapEntry.getValue());
            this.accountTransfersWritePlatformService.updateLoanTransaction(mapEntry.getKey(), mapEntry.getValue());
        }
        saveLoanWithDataIntegrityViolationChecks(loan);

        final String noteText = command.stringValueOfParameterNamed("note");
        if (StringUtils.isNotBlank(noteText)) {
            changes.put("note", noteText);
            final Note note = Note.loanNote(loan, noteText);
            this.noteRepository.save(note);
        }

        if (possibleClosingTransaction != null) {
            postJournalEntries(loan, existingTransactionIds, existingReversedTransactionIds);
        }
        this.loanAccountDomainService.recalculateAccruals(loan);
        this.businessEventNotifierService.notifyBusinessEventWasExecuted(BUSINESS_EVENTS.LOAN_CLOSE,
                constructEntityMap(BUSINESS_ENTITY.LOAN, loan));
        CommandProcessingResult result = null;
        if (possibleClosingTransaction != null) {

            result = new CommandProcessingResultBuilder() //
                    .withCommandId(command.commandId()) //
                    .withEntityId(possibleClosingTransaction.getId()) //
                    .withOfficeId(loan.getOfficeId()) //
                    .withClientId(loan.getClientId()) //
                    .withGroupId(loan.getGroupId()) //
                    .withLoanId(loanId) //
                    .with(changes) //
                    .build();
        } else {
            result = new CommandProcessingResultBuilder() //
                    .withCommandId(command.commandId()) //
                    .withEntityId(loanId) //
                    .withOfficeId(loan.getOfficeId()) //
                    .withClientId(loan.getClientId()) //
                    .withGroupId(loan.getGroupId()) //
                    .withLoanId(loanId) //
                    .with(changes) //
                    .build();
        }

        return result;
    }

    @Transactional
    @Override
    public CommandProcessingResult closeAsRescheduled(final Long loanId, final JsonCommand command) {

        this.loanEventApiJsonValidator.validateTransactionWithNoAmount(command.json());

        final Loan loan = this.loanAssembler.assembleFrom(loanId);
        checkClientOrGroupActive(loan);
        removeLoanCycle(loan);
        this.businessEventNotifierService.notifyBusinessEventToBeExecuted(BUSINESS_EVENTS.LOAN_CLOSE_AS_RESCHEDULE,
                constructEntityMap(BUSINESS_ENTITY.LOAN, loan));

        final Map<String, Object> changes = new LinkedHashMap<>();
        changes.put("transactionDate", command.stringValueOfParameterNamed("transactionDate"));
        changes.put("locale", command.locale());
        changes.put("dateFormat", command.dateFormat());

        loan.closeAsMarkedForReschedule(command, defaultLoanLifecycleStateMachine(), changes);

        saveLoanWithDataIntegrityViolationChecks(loan);

        final String noteText = command.stringValueOfParameterNamed("note");
        if (StringUtils.isNotBlank(noteText)) {
            changes.put("note", noteText);
            final Note note = Note.loanNote(loan, noteText);
            this.noteRepository.save(note);
        }
        this.businessEventNotifierService.notifyBusinessEventWasExecuted(BUSINESS_EVENTS.LOAN_CLOSE_AS_RESCHEDULE,
                constructEntityMap(BUSINESS_ENTITY.LOAN, loan));
        return new CommandProcessingResultBuilder() //
                .withCommandId(command.commandId()) //
                .withEntityId(loanId) //
                .withOfficeId(loan.getOfficeId()) //
                .withClientId(loan.getClientId()) //
                .withGroupId(loan.getGroupId()) //
                .withLoanId(loanId) //
                .with(changes) //
                .build();
    }

    @Transactional
    @Override
    public CommandProcessingResult addLoanCharge(final Long loanId, final JsonCommand command) {

        this.loanEventApiJsonValidator.validateAddLoanCharge(command.json());

        final Loan loan = this.loanAssembler.assembleFrom(loanId);
        checkClientOrGroupActive(loan);

        final Long chargeDefinitionId = command.longValueOfParameterNamed("chargeId");
        final Charge chargeDefinition = this.chargeRepository.findOneWithNotFoundDetection(chargeDefinitionId);

        final LoanCharge loanCharge = LoanCharge.createNewFromJson(loan, chargeDefinition, command);
        this.businessEventNotifierService.notifyBusinessEventToBeExecuted(BUSINESS_EVENTS.LOAN_ADD_CHARGE,
                constructEntityMap(BUSINESS_ENTITY.LOAN_CHARGE, loanCharge));

        validateAddLoanCharge(loan, chargeDefinition, loanCharge);

        final List<Long> existingTransactionIds = new ArrayList<>(loan.findExistingTransactionIds());
        final List<Long> existingReversedTransactionIds = new ArrayList<>(loan.findExistingReversedTransactionIds());

        boolean isAppliedOnBackDate = addCharge(loan, chargeDefinition, loanCharge);
        boolean reprocessRequired = true;
        if (loan.repaymentScheduleDetail().isInterestRecalculationEnabled()) {
            if (isAppliedOnBackDate && loan.isFeeCompoundingEnabledForInterestRecalculation()) {
                runScheduleRecalculation(loan);
                reprocessRequired = false;
            }
            updateOriginalSchedule(loan);
        }

        if (reprocessRequired) {
            ChangedTransactionDetail changedTransactionDetail = loan.reprocessTransactions();
            if (changedTransactionDetail != null) {
                for (final Map.Entry<Long, LoanTransaction> mapEntry : changedTransactionDetail.getNewTransactionMappings().entrySet()) {
                    this.loanTransactionRepository.save(mapEntry.getValue());
                    // update loan with references to the newly created
                    // transactions
                    loan.getLoanTransactions().add(mapEntry.getValue());
                    this.accountTransfersWritePlatformService.updateLoanTransaction(mapEntry.getKey(), mapEntry.getValue());
                }
            }
            saveLoanWithDataIntegrityViolationChecks(loan);
        }

        postJournalEntries(loan, existingTransactionIds, existingReversedTransactionIds);

        if (loan.repaymentScheduleDetail().isInterestRecalculationEnabled() && isAppliedOnBackDate
                && loan.isFeeCompoundingEnabledForInterestRecalculation()) {
            this.loanAccountDomainService.recalculateAccruals(loan);
        }
        this.businessEventNotifierService.notifyBusinessEventWasExecuted(BUSINESS_EVENTS.LOAN_ADD_CHARGE,
                constructEntityMap(BUSINESS_ENTITY.LOAN_CHARGE, loanCharge));
        return new CommandProcessingResultBuilder() //
                .withCommandId(command.commandId()) //
                .withEntityId(loanCharge.getId()) //
                .withOfficeId(loan.getOfficeId()) //
                .withClientId(loan.getClientId()) //
                .withGroupId(loan.getGroupId()) //
                .withLoanId(loanId) //
                .build();
    }

    private void validateAddLoanCharge(final Loan loan, final Charge chargeDefinition, final LoanCharge loanCharge) {
        if (chargeDefinition.isOverdueInstallment()) {
            final String defaultUserMessage = "Installment charge cannot be added to the loan.";
            throw new LoanChargeCannotBeAddedException("loanCharge", "overdue.charge", defaultUserMessage, null, chargeDefinition.getName());
        } else if (loanCharge.getDueLocalDate() != null
                && loanCharge.getDueLocalDate().isBefore(loan.getLastUserTransactionForChargeCalc())) {
            final String defaultUserMessage = "charge with date before last transaction date can not be added to loan.";
            throw new LoanChargeCannotBeAddedException("loanCharge", "date.is.before.last.transaction.date", defaultUserMessage, null,
                    chargeDefinition.getName());
        } else if (loan.repaymentScheduleDetail().isInterestRecalculationEnabled()) {

            if (loanCharge.isInstalmentFee() && loan.status().isActive()) {
                final String defaultUserMessage = "installment charge addition not allowed after disbursement";
                throw new LoanChargeCannotBeAddedException("loanCharge", "installment.charge", defaultUserMessage, null,
                        chargeDefinition.getName());
            }
            final List<ApiParameterError> dataValidationErrors = new ArrayList<>();
            final Set<LoanCharge> loanCharges = new HashSet<>(1);
            loanCharges.add(loanCharge);
            this.loanApplicationCommandFromApiJsonHelper.validateLoanCharges(loanCharges, dataValidationErrors);
            if (!dataValidationErrors.isEmpty()) { throw new PlatformApiDataValidationException(dataValidationErrors); }
        }

    }

    public void runScheduleRecalculation(Loan loan) {
        AppUser currentUser = getAppUserIfPresent();
        if (loan.repaymentScheduleDetail().isInterestRecalculationEnabled()) {
            CalendarInstance restCalendarInstance = calendarInstanceRepository.findCalendarInstaneByEntityId(
                    loan.loanInterestRecalculationDetailId(), CalendarEntityType.LOAN_RECALCULATION_REST_DETAIL.getValue());
            CalendarInstance compoundingCalendarInstance = calendarInstanceRepository.findCalendarInstaneByEntityId(
                    loan.loanInterestRecalculationDetailId(), CalendarEntityType.LOAN_RECALCULATION_COMPOUNDING_DETAIL.getValue());

            final MonetaryCurrency currency = loan.getCurrency();
            ApplicationCurrency applicationCurrency = this.applicationCurrencyRepository.findOneWithNotFoundDetection(currency);
            final CalendarInstance calendarInstance = this.calendarInstanceRepository.findCalendarInstaneByEntityId(loan.getId(),
                    CalendarEntityType.LOANS.getValue());
            LocalDate calculatedRepaymentsStartingFromDate = this.loanAccountDomainService.getCalculatedRepaymentsStartingFromDate(
                    loan.getDisbursementDate(), loan, calendarInstance);

            boolean isHolidayEnabled = this.configurationDomainService.isRescheduleRepaymentsOnHolidaysEnabled();
            List<Holiday> holidays = this.holidayRepository.findByOfficeIdAndGreaterThanDate(loan.getOfficeId(), loan.getDisbursementDate()
                    .toDate());
            WorkingDays workingDays = this.workingDaysRepository.findOne();
            final Long overdurPenaltyWaitPeriod = this.configurationDomainService.retrievePenaltyWaitPeriod();

            LocalDate recalculateFrom = null;
            HolidayDetailDTO holidayDetailDTO = new HolidayDetailDTO(isHolidayEnabled, holidays, workingDays);
            ScheduleGeneratorDTO generatorDTO = new ScheduleGeneratorDTO(loanScheduleFactory, applicationCurrency,
                    calculatedRepaymentsStartingFromDate, holidayDetailDTO, restCalendarInstance, compoundingCalendarInstance,
                    recalculateFrom, overdurPenaltyWaitPeriod);
            ChangedTransactionDetail changedTransactionDetail = loan.handleRegenerateRepaymentScheduleWithInterestRecalculation(
                    generatorDTO, currentUser);
            saveLoanWithDataIntegrityViolationChecks(loan);
            if (changedTransactionDetail != null) {
                for (final Map.Entry<Long, LoanTransaction> mapEntry : changedTransactionDetail.getNewTransactionMappings().entrySet()) {
                    this.loanTransactionRepository.save(mapEntry.getValue());
                    // update loan with references to the newly created
                    // transactions
                    loan.getLoanTransactions().add(mapEntry.getValue());
                    this.accountTransfersWritePlatformService.updateLoanTransaction(mapEntry.getKey(), mapEntry.getValue());
                }
            }

        }
    }

    public void updateOriginalSchedule(Loan loan) {
        if (loan.repaymentScheduleDetail().isInterestRecalculationEnabled()) {

            final MonetaryCurrency currency = loan.getCurrency();
            ApplicationCurrency applicationCurrency = this.applicationCurrencyRepository.findOneWithNotFoundDetection(currency);
            final CalendarInstance calendarInstance = this.calendarInstanceRepository.findCalendarInstaneByEntityId(loan.getId(),
                    CalendarEntityType.LOANS.getValue());
            LocalDate calculatedRepaymentsStartingFromDate = this.loanAccountDomainService.getCalculatedRepaymentsStartingFromDate(
                    loan.getDisbursementDate(), loan, calendarInstance);

            boolean isHolidayEnabled = this.configurationDomainService.isRescheduleRepaymentsOnHolidaysEnabled();
            List<Holiday> holidays = this.holidayRepository.findByOfficeIdAndGreaterThanDate(loan.getOfficeId(), loan.getDisbursementDate()
                    .toDate());
            WorkingDays workingDays = this.workingDaysRepository.findOne();

            HolidayDetailDTO holidayDetailDTO = new HolidayDetailDTO(isHolidayEnabled, holidays, workingDays);
            CalendarInstance restCalendarInstance = null;
            CalendarInstance compoundingCalendarInstance = null;
            if (loan.repaymentScheduleDetail().isInterestRecalculationEnabled()) {
                restCalendarInstance = calendarInstanceRepository.findCalendarInstaneByEntityId(loan.loanInterestRecalculationDetailId(),
                        CalendarEntityType.LOAN_RECALCULATION_REST_DETAIL.getValue());
                compoundingCalendarInstance = calendarInstanceRepository.findCalendarInstaneByEntityId(
                        loan.loanInterestRecalculationDetailId(), CalendarEntityType.LOAN_RECALCULATION_COMPOUNDING_DETAIL.getValue());
            }

            ScheduleGeneratorDTO scheduleGeneratorDTO = new ScheduleGeneratorDTO(loanScheduleFactory, applicationCurrency,
                    calculatedRepaymentsStartingFromDate, holidayDetailDTO, restCalendarInstance, compoundingCalendarInstance);
            createLoanScheduleArchive(loan, scheduleGeneratorDTO);
        }

    }

    private boolean addCharge(final Loan loan, final Charge chargeDefinition, final LoanCharge loanCharge) {

        AppUser currentUser = getAppUserIfPresent();
        if (!loan.hasCurrencyCodeOf(chargeDefinition.getCurrencyCode())) {
            final String errorMessage = "Charge and Loan must have the same currency.";
            throw new InvalidCurrencyException("loanCharge", "attach.to.loan", errorMessage);
        }

        if (loanCharge.getChargePaymentMode().isPaymentModeAccountTransfer()) {
            final PortfolioAccountData portfolioAccountData = this.accountAssociationsReadPlatformService.retriveLoanLinkedAssociation(loan
                    .getId());
            if (portfolioAccountData == null) {
                final String errorMessage = loanCharge.name() + "Charge  requires linked savings account for payment";
                throw new LinkedAccountRequiredException("loanCharge.add", errorMessage, loanCharge.name());
            }
        }

        this.loanChargeRepository.save(loanCharge);

        loan.addLoanCharge(loanCharge);

        /**
         * we want to apply charge transactions only for those loans charges
         * that are applied when a loan is active and the loan product uses
         * Upfront Accruals
         **/
        if (loan.status().isActive() && loan.isNoneOrCashOrUpfrontAccrualAccountingEnabledOnLoanProduct()) {
            final LoanTransaction applyLoanChargeTransaction = loan.handleChargeAppliedTransaction(loanCharge, null, currentUser);
            this.loanTransactionRepository.save(applyLoanChargeTransaction);
        }
        boolean isAppliedOnBackDate = false;
        if (loanCharge.getDueLocalDate() == null || LocalDate.now().isAfter(loanCharge.getDueLocalDate())) {
            isAppliedOnBackDate = true;
        }
        return isAppliedOnBackDate;
    }

    @Transactional
    @Override
    public CommandProcessingResult updateLoanCharge(final Long loanId, final Long loanChargeId, final JsonCommand command) {

        this.loanEventApiJsonValidator.validateUpdateOfLoanCharge(command.json());

        final Loan loan = this.loanAssembler.assembleFrom(loanId);
        checkClientOrGroupActive(loan);
        final LoanCharge loanCharge = retrieveLoanChargeBy(loanId, loanChargeId);

        // Charges may be edited only when the loan associated with them are
        // yet to be approved (are in submitted and pending status)
        if (!loan.status().isSubmittedAndPendingApproval()) { throw new LoanChargeCannotBeUpdatedException(
                LOAN_CHARGE_CANNOT_BE_UPDATED_REASON.LOAN_NOT_IN_SUBMITTED_AND_PENDING_APPROVAL_STAGE, loanCharge.getId()); }

        this.businessEventNotifierService.notifyBusinessEventToBeExecuted(BUSINESS_EVENTS.LOAN_UPDATE_CHARGE,
                constructEntityMap(BUSINESS_ENTITY.LOAN_CHARGE, loanCharge));

        final Map<String, Object> changes = loan.updateLoanCharge(loanCharge, command);

        saveLoanWithDataIntegrityViolationChecks(loan);
        this.businessEventNotifierService.notifyBusinessEventWasExecuted(BUSINESS_EVENTS.LOAN_UPDATE_CHARGE,
                constructEntityMap(BUSINESS_ENTITY.LOAN_CHARGE, loanCharge));
        return new CommandProcessingResultBuilder() //
                .withCommandId(command.commandId()) //
                .withEntityId(loanChargeId) //
                .withOfficeId(loan.getOfficeId()) //
                .withClientId(loan.getClientId()) //
                .withGroupId(loan.getGroupId()) //
                .withLoanId(loanId) //
                .with(changes) //
                .build();
    }

    @Transactional
    @Override
    public CommandProcessingResult waiveLoanCharge(final Long loanId, final Long loanChargeId, final JsonCommand command) {

        AppUser currentUser = getAppUserIfPresent();

        final Loan loan = this.loanAssembler.assembleFrom(loanId);
        checkClientOrGroupActive(loan);
        this.loanEventApiJsonValidator.validateInstallmentChargeTransaction(command.json());
        final LoanCharge loanCharge = retrieveLoanChargeBy(loanId, loanChargeId);

        // Charges may be waived only when the loan associated with them are
        // active
        if (!loan.status().isActive()) { throw new LoanChargeCannotBeWaivedException(LOAN_CHARGE_CANNOT_BE_WAIVED_REASON.LOAN_INACTIVE,
                loanCharge.getId()); }

        // validate loan charge is not already paid or waived
        if (loanCharge.isWaived()) {
            throw new LoanChargeCannotBeWaivedException(LOAN_CHARGE_CANNOT_BE_WAIVED_REASON.ALREADY_WAIVED, loanCharge.getId());
        } else if (loanCharge.isPaid()) { throw new LoanChargeCannotBeWaivedException(LOAN_CHARGE_CANNOT_BE_WAIVED_REASON.ALREADY_PAID,
                loanCharge.getId()); }
        this.businessEventNotifierService.notifyBusinessEventToBeExecuted(BUSINESS_EVENTS.LOAN_WAIVE_CHARGE,
                constructEntityMap(BUSINESS_ENTITY.LOAN_CHARGE, loanCharge));
        Integer loanInstallmentNumber = null;
        if (loanCharge.isInstalmentFee()) {
            LoanInstallmentCharge chargePerInstallment = null;
            if (!StringUtils.isBlank(command.json())) {
                final LocalDate dueDate = command.localDateValueOfParameterNamed("dueDate");
                final Integer installmentNumber = command.integerValueOfParameterNamed("installmentNumber");
                if (dueDate != null) {
                    chargePerInstallment = loanCharge.getInstallmentLoanCharge(dueDate);
                } else if (installmentNumber != null) {
                    chargePerInstallment = loanCharge.getInstallmentLoanCharge(installmentNumber);
                }
            }
            if (chargePerInstallment == null) {
                chargePerInstallment = loanCharge.getUnpaidInstallmentLoanCharge();
            }
            if (chargePerInstallment.isWaived()) {
                throw new LoanChargeCannotBePayedException(LOAN_CHARGE_CANNOT_BE_PAYED_REASON.ALREADY_WAIVED, loanCharge.getId());
            } else if (chargePerInstallment.isPaid()) { throw new LoanChargeCannotBePayedException(
                    LOAN_CHARGE_CANNOT_BE_PAYED_REASON.ALREADY_PAID, loanCharge.getId()); }
            loanInstallmentNumber = chargePerInstallment.getRepaymentInstallment().getInstallmentNumber();
        }

        final Map<String, Object> changes = new LinkedHashMap<>(3);

        final List<Long> existingTransactionIds = new ArrayList<>();
        final List<Long> existingReversedTransactionIds = new ArrayList<>();
        CalendarInstance restCalendarInstance = null;
        CalendarInstance compoundingCalendarInstance = null;
        ApplicationCurrency applicationCurrency = null;
        LocalDate calculatedRepaymentsStartingFromDate = null;
        List<Holiday> holidays = null;
        boolean isHolidayEnabled = false;
        WorkingDays workingDays = null;
        LocalDate recalculateFrom = null;
        Long overdurPenaltyWaitPeriod = null;
        if (loan.repaymentScheduleDetail().isInterestRecalculationEnabled()) {
            restCalendarInstance = calendarInstanceRepository.findCalendarInstaneByEntityId(loan.loanInterestRecalculationDetailId(),
                    CalendarEntityType.LOAN_RECALCULATION_REST_DETAIL.getValue());
            compoundingCalendarInstance = calendarInstanceRepository.findCalendarInstaneByEntityId(
                    loan.loanInterestRecalculationDetailId(), CalendarEntityType.LOAN_RECALCULATION_COMPOUNDING_DETAIL.getValue());

            final MonetaryCurrency currency = loan.getCurrency();
            applicationCurrency = this.applicationCurrencyRepository.findOneWithNotFoundDetection(currency);
            final CalendarInstance calendarInstance = this.calendarInstanceRepository.findCalendarInstaneByEntityId(loan.getId(),
                    CalendarEntityType.LOANS.getValue());
            calculatedRepaymentsStartingFromDate = this.loanAccountDomainService.getCalculatedRepaymentsStartingFromDate(
                    loan.getDisbursementDate(), loan, calendarInstance);

            isHolidayEnabled = this.configurationDomainService.isRescheduleRepaymentsOnHolidaysEnabled();
            holidays = this.holidayRepository.findByOfficeIdAndGreaterThanDate(loan.getOfficeId(), loan.getDisbursementDate().toDate());
            workingDays = this.workingDaysRepository.findOne();
            overdurPenaltyWaitPeriod = this.configurationDomainService.retrievePenaltyWaitPeriod();
        }

        HolidayDetailDTO holidayDetailDTO = new HolidayDetailDTO(isHolidayEnabled, holidays, workingDays);
        ScheduleGeneratorDTO scheduleGeneratorDTO = new ScheduleGeneratorDTO(loanScheduleFactory, applicationCurrency,
                calculatedRepaymentsStartingFromDate, holidayDetailDTO, restCalendarInstance, compoundingCalendarInstance, recalculateFrom,
                overdurPenaltyWaitPeriod);

        Money accruedCharge = Money.zero(loan.getCurrency());
        if (loan.isPeriodicAccrualAccountingEnabledOnLoanProduct()) {
            Collection<LoanChargePaidByData> chargePaidByDatas = this.loanChargeReadPlatformService.retriveLoanChargesPaidBy(
                    loanCharge.getId(), LoanTransactionType.ACCRUAL, loanInstallmentNumber);
            for (LoanChargePaidByData chargePaidByData : chargePaidByDatas) {
                accruedCharge = accruedCharge.plus(chargePaidByData.getAmount());
            }
        }

        final LoanTransaction waiveTransaction = loan.waiveLoanCharge(loanCharge, defaultLoanLifecycleStateMachine(), changes,
                existingTransactionIds, existingReversedTransactionIds, loanInstallmentNumber, scheduleGeneratorDTO, accruedCharge,
                currentUser);

        this.loanTransactionRepository.save(waiveTransaction);
        saveLoanWithDataIntegrityViolationChecks(loan);

        postJournalEntries(loan, existingTransactionIds, existingReversedTransactionIds);

        this.businessEventNotifierService.notifyBusinessEventWasExecuted(BUSINESS_EVENTS.LOAN_WAIVE_CHARGE,
                constructEntityMap(BUSINESS_ENTITY.LOAN_CHARGE, loanCharge));

        return new CommandProcessingResultBuilder() //
                .withCommandId(command.commandId()) //
                .withEntityId(loanChargeId) //
                .withOfficeId(loan.getOfficeId()) //
                .withClientId(loan.getClientId()) //
                .withGroupId(loan.getGroupId()) //
                .withLoanId(loanId) //
                .with(changes) //
                .build();
    }

    @Transactional
    @Override
    public CommandProcessingResult deleteLoanCharge(final Long loanId, final Long loanChargeId, final JsonCommand command) {

        final Loan loan = this.loanAssembler.assembleFrom(loanId);
        checkClientOrGroupActive(loan);
        final LoanCharge loanCharge = retrieveLoanChargeBy(loanId, loanChargeId);

        // Charges may be deleted only when the loan associated with them are
        // yet to be approved (are in submitted and pending status)
        if (!loan.status().isSubmittedAndPendingApproval()) { throw new LoanChargeCannotBeDeletedException(
                LOAN_CHARGE_CANNOT_BE_DELETED_REASON.LOAN_NOT_IN_SUBMITTED_AND_PENDING_APPROVAL_STAGE, loanCharge.getId()); }
        this.businessEventNotifierService.notifyBusinessEventToBeExecuted(BUSINESS_EVENTS.LOAN_DELETE_CHARGE,
                constructEntityMap(BUSINESS_ENTITY.LOAN_CHARGE, loanCharge));

        loan.removeLoanCharge(loanCharge);
        saveLoanWithDataIntegrityViolationChecks(loan);
        this.businessEventNotifierService.notifyBusinessEventWasExecuted(BUSINESS_EVENTS.LOAN_DELETE_CHARGE,
                constructEntityMap(BUSINESS_ENTITY.LOAN_CHARGE, loanCharge));
        return new CommandProcessingResultBuilder() //
                .withCommandId(command.commandId()) //
                .withEntityId(loanChargeId) //
                .withOfficeId(loan.getOfficeId()) //
                .withClientId(loan.getClientId()) //
                .withGroupId(loan.getGroupId()) //
                .withLoanId(loanId) //
                .build();
    }

    @Override
    @Transactional
    public CommandProcessingResult payLoanCharge(final Long loanId, Long loanChargeId, final JsonCommand command,
            final boolean isChargeIdIncludedInJson) {

        this.loanEventApiJsonValidator.validateChargePaymentTransaction(command.json(), isChargeIdIncludedInJson);
        if (isChargeIdIncludedInJson) {
            loanChargeId = command.longValueOfParameterNamed("chargeId");
        }
        final Loan loan = this.loanAssembler.assembleFrom(loanId);
        checkClientOrGroupActive(loan);
        final LoanCharge loanCharge = retrieveLoanChargeBy(loanId, loanChargeId);

        // Charges may be waived only when the loan associated with them are
        // active
        if (!loan.status().isActive()) { throw new LoanChargeCannotBePayedException(LOAN_CHARGE_CANNOT_BE_PAYED_REASON.LOAN_INACTIVE,
                loanCharge.getId()); }

        // validate loan charge is not already paid or waived
        if (loanCharge.isWaived()) {
            throw new LoanChargeCannotBePayedException(LOAN_CHARGE_CANNOT_BE_PAYED_REASON.ALREADY_WAIVED, loanCharge.getId());
        } else if (loanCharge.isPaid()) { throw new LoanChargeCannotBePayedException(LOAN_CHARGE_CANNOT_BE_PAYED_REASON.ALREADY_PAID,
                loanCharge.getId()); }

        if (!loanCharge.getChargePaymentMode().isPaymentModeAccountTransfer()) { throw new LoanChargeCannotBePayedException(
                LOAN_CHARGE_CANNOT_BE_PAYED_REASON.CHARGE_NOT_ACCOUNT_TRANSFER, loanCharge.getId()); }

        final LocalDate transactionDate = command.localDateValueOfParameterNamed("transactionDate");

        final Locale locale = command.extractLocale();
        final DateTimeFormatter fmt = DateTimeFormat.forPattern(command.dateFormat()).withLocale(locale);
        Integer loanInstallmentNumber = null;
        BigDecimal amount = loanCharge.amountOutstanding();
        if (loanCharge.isInstalmentFee()) {
            LoanInstallmentCharge chargePerInstallment = null;
            final LocalDate dueDate = command.localDateValueOfParameterNamed("dueDate");
            final Integer installmentNumber = command.integerValueOfParameterNamed("installmentNumber");
            if (dueDate != null) {
                chargePerInstallment = loanCharge.getInstallmentLoanCharge(dueDate);
            } else if (installmentNumber != null) {
                chargePerInstallment = loanCharge.getInstallmentLoanCharge(installmentNumber);
            }
            if (chargePerInstallment == null) {
                chargePerInstallment = loanCharge.getUnpaidInstallmentLoanCharge();
            }
            if (chargePerInstallment.isWaived()) {
                throw new LoanChargeCannotBePayedException(LOAN_CHARGE_CANNOT_BE_PAYED_REASON.ALREADY_WAIVED, loanCharge.getId());
            } else if (chargePerInstallment.isPaid()) { throw new LoanChargeCannotBePayedException(
                    LOAN_CHARGE_CANNOT_BE_PAYED_REASON.ALREADY_PAID, loanCharge.getId()); }
            loanInstallmentNumber = chargePerInstallment.getRepaymentInstallment().getInstallmentNumber();
            amount = chargePerInstallment.getAmountOutstanding();
        }

        final PortfolioAccountData portfolioAccountData = this.accountAssociationsReadPlatformService.retriveLoanLinkedAssociation(loanId);
        if (portfolioAccountData == null) {
            final String errorMessage = "Charge with id:" + loanChargeId + " requires linked savings account for payment";
            throw new LinkedAccountRequiredException("loanCharge.pay", errorMessage, loanChargeId);
        }
        final SavingsAccount fromSavingsAccount = null;
        final boolean isRegularTransaction = true;
        final boolean isExceptionForBalanceCheck = false;
        final AccountTransferDTO accountTransferDTO = new AccountTransferDTO(transactionDate, amount, PortfolioAccountType.SAVINGS,
                PortfolioAccountType.LOAN, portfolioAccountData.accountId(), loanId, "Loan Charge Payment", locale, fmt, null, null,
                LoanTransactionType.CHARGE_PAYMENT.getValue(), loanChargeId, loanInstallmentNumber,
                AccountTransferType.CHARGE_PAYMENT.getValue(), null, null, null, null, null, fromSavingsAccount, isRegularTransaction,
                isExceptionForBalanceCheck);
        this.accountTransfersWritePlatformService.transferFunds(accountTransferDTO);
        return new CommandProcessingResultBuilder() //
                .withCommandId(command.commandId()) //
                .withEntityId(loanChargeId) //
                .withOfficeId(loan.getOfficeId()) //
                .withClientId(loan.getClientId()) //
                .withGroupId(loan.getGroupId()) //
                .withLoanId(loanId) //
                .withSavingsId(portfolioAccountData.accountId()).build();
    }

    public void disburseLoanToSavings(final Loan loan, final JsonCommand command, final Money amount, final PaymentDetail paymentDetail) {

        final LocalDate transactionDate = command.localDateValueOfParameterNamed("actualDisbursementDate");
        final String txnExternalId = command.stringValueOfParameterNamedAllowingNull("externalId");

        final Locale locale = command.extractLocale();
        final DateTimeFormatter fmt = DateTimeFormat.forPattern(command.dateFormat()).withLocale(locale);
        final PortfolioAccountData portfolioAccountData = this.accountAssociationsReadPlatformService.retriveLoanLinkedAssociation(loan
                .getId());
        if (portfolioAccountData == null) {
            final String errorMessage = "Disburse Loan with id:" + loan.getId() + " requires linked savings account for payment";
            throw new LinkedAccountRequiredException("loan.disburse.to.savings", errorMessage, loan.getId());
        }
        final SavingsAccount fromSavingsAccount = null;
        final boolean isExceptionForBalanceCheck = false;
        final boolean isRegularTransaction = true;
        final AccountTransferDTO accountTransferDTO = new AccountTransferDTO(transactionDate, amount.getAmount(),
                PortfolioAccountType.LOAN, PortfolioAccountType.SAVINGS, loan.getId(), portfolioAccountData.accountId(),
                "Loan Disbursement", locale, fmt, paymentDetail, LoanTransactionType.DISBURSEMENT.getValue(), null, null, null,
                AccountTransferType.ACCOUNT_TRANSFER.getValue(), null, null, txnExternalId, loan, null, fromSavingsAccount,
                isRegularTransaction, isExceptionForBalanceCheck);
        this.accountTransfersWritePlatformService.transferFunds(accountTransferDTO);

    }

    @Override
    @CronTarget(jobName = JobName.TRANSFER_FEE_CHARGE_FOR_LOANS)
    public void transferFeeCharges() throws JobExecutionException {
        final Collection<LoanChargeData> chargeDatas = this.loanChargeReadPlatformService.retrieveLoanChargesForFeePayment(
                ChargePaymentMode.ACCOUNT_TRANSFER.getValue(), LoanStatus.ACTIVE.getValue());
        final boolean isRegularTransaction = true;
        final StringBuilder sb = new StringBuilder();
        if (chargeDatas != null) {
            for (final LoanChargeData chargeData : chargeDatas) {
                if (chargeData.isInstallmentFee()) {
                    final Collection<LoanInstallmentChargeData> chargePerInstallments = this.loanChargeReadPlatformService
                            .retrieveInstallmentLoanCharges(chargeData.getId(), true);
                    PortfolioAccountData portfolioAccountData = null;
                    for (final LoanInstallmentChargeData installmentChargeData : chargePerInstallments) {
                        if (!installmentChargeData.getDueDate().isAfter(new LocalDate())) {
                            if (portfolioAccountData == null) {
                                portfolioAccountData = this.accountAssociationsReadPlatformService.retriveLoanLinkedAssociation(chargeData
                                        .getLoanId());
                            }
                            final SavingsAccount fromSavingsAccount = null;
                            final boolean isExceptionForBalanceCheck = false;
                            final AccountTransferDTO accountTransferDTO = new AccountTransferDTO(new LocalDate(),
                                    installmentChargeData.getAmountOutstanding(), PortfolioAccountType.SAVINGS, PortfolioAccountType.LOAN,
                                    portfolioAccountData.accountId(), chargeData.getLoanId(), "Loan Charge Payment", null, null, null,
                                    null, LoanTransactionType.CHARGE_PAYMENT.getValue(), chargeData.getId(),
                                    installmentChargeData.getInstallmentNumber(), AccountTransferType.CHARGE_PAYMENT.getValue(), null,
                                    null, null, null, null, fromSavingsAccount, isRegularTransaction, isExceptionForBalanceCheck);
                            transferFeeCharge(sb, accountTransferDTO);
                        }
                    }
                } else if (chargeData.getDueDate() != null && !chargeData.getDueDate().isAfter(new LocalDate())) {
                    final PortfolioAccountData portfolioAccountData = this.accountAssociationsReadPlatformService
                            .retriveLoanLinkedAssociation(chargeData.getLoanId());
                    final SavingsAccount fromSavingsAccount = null;
                    final boolean isExceptionForBalanceCheck = false;
                    final AccountTransferDTO accountTransferDTO = new AccountTransferDTO(new LocalDate(),
                            chargeData.getAmountOutstanding(), PortfolioAccountType.SAVINGS, PortfolioAccountType.LOAN,
                            portfolioAccountData.accountId(), chargeData.getLoanId(), "Loan Charge Payment", null, null, null, null,
                            LoanTransactionType.CHARGE_PAYMENT.getValue(), chargeData.getId(), null,
                            AccountTransferType.CHARGE_PAYMENT.getValue(), null, null, null, null, null, fromSavingsAccount,
                            isRegularTransaction, isExceptionForBalanceCheck);
                    transferFeeCharge(sb, accountTransferDTO);
                }
            }
        }
        if (sb.length() > 0) { throw new JobExecutionException(sb.toString()); }
    }

    /**
     * @param sb
     * @param accountTransferDTO
     */
    private void transferFeeCharge(final StringBuilder sb, final AccountTransferDTO accountTransferDTO) {
        try {
            this.accountTransfersWritePlatformService.transferFunds(accountTransferDTO);
        } catch (final PlatformApiDataValidationException e) {
            sb.append("Validation exception while paying charge ").append(accountTransferDTO.getChargeId()).append(" for loan id:")
                    .append(accountTransferDTO.getToAccountId()).append("--------");
        } catch (final InsufficientAccountBalanceException e) {
            sb.append("InsufficientAccountBalance Exception while paying charge ").append(accountTransferDTO.getChargeId())
                    .append("for loan id:").append(accountTransferDTO.getToAccountId()).append("--------");

        }
    }

    private LoanCharge retrieveLoanChargeBy(final Long loanId, final Long loanChargeId) {
        final LoanCharge loanCharge = this.loanChargeRepository.findOne(loanChargeId);
        if (loanCharge == null) { throw new LoanChargeNotFoundException(loanChargeId); }

        if (loanCharge.hasNotLoanIdentifiedBy(loanId)) { throw new LoanChargeNotFoundException(loanChargeId, loanId); }
        return loanCharge;
    }

    @Transactional
    @Override
    public LoanTransaction initiateLoanTransfer(final Long accountId, final LocalDate transferDate) {

        AppUser currentUser = getAppUserIfPresent();

        final Loan loan = this.loanAssembler.assembleFrom(accountId);
        checkClientOrGroupActive(loan);
        this.businessEventNotifierService.notifyBusinessEventToBeExecuted(BUSINESS_EVENTS.LOAN_INITIATE_TRANSFER,
                constructEntityMap(BUSINESS_ENTITY.LOAN, loan));

        final List<Long> existingTransactionIds = new ArrayList<>(loan.findExistingTransactionIds());
        final List<Long> existingReversedTransactionIds = new ArrayList<>(loan.findExistingReversedTransactionIds());

        final LoanTransaction newTransferTransaction = LoanTransaction.initiateTransfer(loan.getOffice(), loan, transferDate,
                DateUtils.getLocalDateTimeOfTenant(), currentUser);
        loan.getLoanTransactions().add(newTransferTransaction);
        loan.setLoanStatus(LoanStatus.TRANSFER_IN_PROGRESS.getValue());

        this.loanTransactionRepository.save(newTransferTransaction);
        saveLoanWithDataIntegrityViolationChecks(loan);

        postJournalEntries(loan, existingTransactionIds, existingReversedTransactionIds);
        this.businessEventNotifierService.notifyBusinessEventWasExecuted(BUSINESS_EVENTS.LOAN_INITIATE_TRANSFER,
                constructEntityMap(BUSINESS_ENTITY.LOAN, loan));
        return newTransferTransaction;
    }

    @Transactional
    @Override
    public LoanTransaction acceptLoanTransfer(final Long accountId, final LocalDate transferDate, final Office acceptedInOffice,
            final Staff loanOfficer) {

        AppUser currentUser = getAppUserIfPresent();

        final Loan loan = this.loanAssembler.assembleFrom(accountId);
        this.businessEventNotifierService.notifyBusinessEventToBeExecuted(BUSINESS_EVENTS.LOAN_ACCEPT_TRANSFER,
                constructEntityMap(BUSINESS_ENTITY.LOAN, loan));
        final List<Long> existingTransactionIds = new ArrayList<>(loan.findExistingTransactionIds());
        final List<Long> existingReversedTransactionIds = new ArrayList<>(loan.findExistingReversedTransactionIds());

        final LoanTransaction newTransferAcceptanceTransaction = LoanTransaction.approveTransfer(acceptedInOffice, loan, transferDate,
                DateUtils.getLocalDateTimeOfTenant(), currentUser);
        loan.getLoanTransactions().add(newTransferAcceptanceTransaction);
        if (loan.getTotalOverpaid() != null) {
            loan.setLoanStatus(LoanStatus.OVERPAID.getValue());
        } else {
            loan.setLoanStatus(LoanStatus.ACTIVE.getValue());
        }
        if (loanOfficer != null) {
            loan.reassignLoanOfficer(loanOfficer, transferDate);
        }

        this.loanTransactionRepository.save(newTransferAcceptanceTransaction);
        saveLoanWithDataIntegrityViolationChecks(loan);

        postJournalEntries(loan, existingTransactionIds, existingReversedTransactionIds);
        this.businessEventNotifierService.notifyBusinessEventWasExecuted(BUSINESS_EVENTS.LOAN_ACCEPT_TRANSFER,
                constructEntityMap(BUSINESS_ENTITY.LOAN, loan));

        return newTransferAcceptanceTransaction;
    }

    @Transactional
    @Override
    public LoanTransaction withdrawLoanTransfer(final Long accountId, final LocalDate transferDate) {

        AppUser currentUser = getAppUserIfPresent();

        final Loan loan = this.loanAssembler.assembleFrom(accountId);
        this.businessEventNotifierService.notifyBusinessEventToBeExecuted(BUSINESS_EVENTS.LOAN_WITHDRAW_TRANSFER,
                constructEntityMap(BUSINESS_ENTITY.LOAN, loan));

        final List<Long> existingTransactionIds = new ArrayList<>(loan.findExistingTransactionIds());
        final List<Long> existingReversedTransactionIds = new ArrayList<>(loan.findExistingReversedTransactionIds());

        final LoanTransaction newTransferAcceptanceTransaction = LoanTransaction.withdrawTransfer(loan.getOffice(), loan, transferDate,
                DateUtils.getLocalDateTimeOfTenant(), currentUser);
        loan.getLoanTransactions().add(newTransferAcceptanceTransaction);
        loan.setLoanStatus(LoanStatus.ACTIVE.getValue());

        this.loanTransactionRepository.save(newTransferAcceptanceTransaction);
        saveLoanWithDataIntegrityViolationChecks(loan);

        postJournalEntries(loan, existingTransactionIds, existingReversedTransactionIds);
        this.businessEventNotifierService.notifyBusinessEventWasExecuted(BUSINESS_EVENTS.LOAN_WITHDRAW_TRANSFER,
                constructEntityMap(BUSINESS_ENTITY.LOAN, loan));

        return newTransferAcceptanceTransaction;
    }

    @Transactional
    @Override
    public void rejectLoanTransfer(final Long accountId) {
        final Loan loan = this.loanAssembler.assembleFrom(accountId);
        this.businessEventNotifierService.notifyBusinessEventToBeExecuted(BUSINESS_EVENTS.LOAN_REJECT_TRANSFER,
                constructEntityMap(BUSINESS_ENTITY.LOAN, loan));
        loan.setLoanStatus(LoanStatus.TRANSFER_ON_HOLD.getValue());
        saveLoanWithDataIntegrityViolationChecks(loan);
        this.businessEventNotifierService.notifyBusinessEventWasExecuted(BUSINESS_EVENTS.LOAN_REJECT_TRANSFER,
                constructEntityMap(BUSINESS_ENTITY.LOAN, loan));
    }

    @Transactional
    @Override
    public CommandProcessingResult loanReassignment(final Long loanId, final JsonCommand command) {

        this.loanEventApiJsonValidator.validateUpdateOfLoanOfficer(command.json());

        final Long fromLoanOfficerId = command.longValueOfParameterNamed("fromLoanOfficerId");
        final Long toLoanOfficerId = command.longValueOfParameterNamed("toLoanOfficerId");

        final Staff fromLoanOfficer = this.loanAssembler.findLoanOfficerByIdIfProvided(fromLoanOfficerId);
        final Staff toLoanOfficer = this.loanAssembler.findLoanOfficerByIdIfProvided(toLoanOfficerId);
        final LocalDate dateOfLoanOfficerAssignment = command.localDateValueOfParameterNamed("assignmentDate");

        final Loan loan = this.loanAssembler.assembleFrom(loanId);
        checkClientOrGroupActive(loan);
        this.businessEventNotifierService.notifyBusinessEventToBeExecuted(BUSINESS_EVENTS.LOAN_REASSIGN_OFFICER,
                constructEntityMap(BUSINESS_ENTITY.LOAN, loan));
        if (!loan.hasLoanOfficer(fromLoanOfficer)) { throw new LoanOfficerAssignmentException(loanId, fromLoanOfficerId); }

        loan.reassignLoanOfficer(toLoanOfficer, dateOfLoanOfficerAssignment);

        saveLoanWithDataIntegrityViolationChecks(loan);
        this.businessEventNotifierService.notifyBusinessEventWasExecuted(BUSINESS_EVENTS.LOAN_REASSIGN_OFFICER,
                constructEntityMap(BUSINESS_ENTITY.LOAN, loan));

        return new CommandProcessingResultBuilder() //
                .withCommandId(command.commandId()) //
                .withEntityId(loanId) //
                .withOfficeId(loan.getOfficeId()) //
                .withClientId(loan.getClientId()) //
                .withGroupId(loan.getGroupId()) //
                .withLoanId(loanId) //
                .build();
    }

    @Transactional
    @Override
    public CommandProcessingResult bulkLoanReassignment(final JsonCommand command) {

        this.loanEventApiJsonValidator.validateForBulkLoanReassignment(command.json());

        final Long fromLoanOfficerId = command.longValueOfParameterNamed("fromLoanOfficerId");
        final Long toLoanOfficerId = command.longValueOfParameterNamed("toLoanOfficerId");
        final String[] loanIds = command.arrayValueOfParameterNamed("loans");

        final LocalDate dateOfLoanOfficerAssignment = command.localDateValueOfParameterNamed("assignmentDate");

        final Staff fromLoanOfficer = this.loanAssembler.findLoanOfficerByIdIfProvided(fromLoanOfficerId);
        final Staff toLoanOfficer = this.loanAssembler.findLoanOfficerByIdIfProvided(toLoanOfficerId);

        for (final String loanIdString : loanIds) {
            final Long loanId = Long.valueOf(loanIdString);
            final Loan loan = this.loanAssembler.assembleFrom(loanId);
            this.businessEventNotifierService.notifyBusinessEventToBeExecuted(BUSINESS_EVENTS.LOAN_REASSIGN_OFFICER,
                    constructEntityMap(BUSINESS_ENTITY.LOAN, loan));
            checkClientOrGroupActive(loan);

            if (!loan.hasLoanOfficer(fromLoanOfficer)) { throw new LoanOfficerAssignmentException(loanId, fromLoanOfficerId); }

            loan.reassignLoanOfficer(toLoanOfficer, dateOfLoanOfficerAssignment);
            saveLoanWithDataIntegrityViolationChecks(loan);
            this.businessEventNotifierService.notifyBusinessEventWasExecuted(BUSINESS_EVENTS.LOAN_REASSIGN_OFFICER,
                    constructEntityMap(BUSINESS_ENTITY.LOAN, loan));
        }
        this.loanRepository.flush();

        return new CommandProcessingResultBuilder() //
                .withCommandId(command.commandId()) //
                .build();
    }

    @Transactional
    @Override
    public CommandProcessingResult removeLoanOfficer(final Long loanId, final JsonCommand command) {

        final LoanUpdateCommand loanUpdateCommand = this.loanUpdateCommandFromApiJsonDeserializer.commandFromApiJson(command.json());

        loanUpdateCommand.validate();

        final LocalDate dateOfLoanOfficerunAssigned = command.localDateValueOfParameterNamed("unassignedDate");

        final Loan loan = this.loanAssembler.assembleFrom(loanId);
        checkClientOrGroupActive(loan);

        if (loan.getLoanOfficer() == null) { throw new LoanOfficerUnassignmentException(loanId); }
        this.businessEventNotifierService.notifyBusinessEventToBeExecuted(BUSINESS_EVENTS.LOAN_REMOVE_OFFICER,
                constructEntityMap(BUSINESS_ENTITY.LOAN, loan));

        loan.removeLoanOfficer(dateOfLoanOfficerunAssigned);

        saveLoanWithDataIntegrityViolationChecks(loan);
        this.businessEventNotifierService.notifyBusinessEventWasExecuted(BUSINESS_EVENTS.LOAN_REMOVE_OFFICER,
                constructEntityMap(BUSINESS_ENTITY.LOAN, loan));

        return new CommandProcessingResultBuilder() //
                .withCommandId(command.commandId()) //
                .withEntityId(loanId) //
                .withOfficeId(loan.getOfficeId()) //
                .withClientId(loan.getClientId()) //
                .withGroupId(loan.getGroupId()) //
                .withLoanId(loanId) //
                .build();
    }

    private void postJournalEntries(final Loan loan, final List<Long> existingTransactionIds,
            final List<Long> existingReversedTransactionIds) {

        final MonetaryCurrency currency = loan.getCurrency();
        final ApplicationCurrency applicationCurrency = this.applicationCurrencyRepository.findOneWithNotFoundDetection(currency);
        boolean isAccountTransfer = false;
        final Map<String, Object> accountingBridgeData = loan.deriveAccountingBridgeData(applicationCurrency.toData(),
                existingTransactionIds, existingReversedTransactionIds, isAccountTransfer);
        this.journalEntryWritePlatformService.createJournalEntriesForLoan(accountingBridgeData);
    }

    @Transactional
    @Override
    public void applyMeetingDateChanges(final Calendar calendar, final Collection<CalendarInstance> loanCalendarInstances) {

        final Boolean reschedulebasedOnMeetingDates = null;
        final LocalDate presentMeetingDate = null;
        final LocalDate newMeetingDate = null;

        applyMeetingDateChanges(calendar, loanCalendarInstances, reschedulebasedOnMeetingDates, presentMeetingDate, newMeetingDate);

    }

    @Transactional
    @Override
    public void applyMeetingDateChanges(final Calendar calendar, final Collection<CalendarInstance> loanCalendarInstances,
            final Boolean reschedulebasedOnMeetingDates, final LocalDate presentMeetingDate, final LocalDate newMeetingDate) {

        final boolean isHolidayEnabled = this.configurationDomainService.isRescheduleRepaymentsOnHolidaysEnabled();
        final WorkingDays workingDays = this.workingDaysRepository.findOne();
        final Collection<Integer> loanStatuses = new ArrayList<>(Arrays.asList(LoanStatus.SUBMITTED_AND_PENDING_APPROVAL.getValue(),
                LoanStatus.APPROVED.getValue(), LoanStatus.ACTIVE.getValue()));
        final Collection<Integer> loanTypes = new ArrayList<>(Arrays.asList(AccountType.GROUP.getValue(), AccountType.JLG.getValue()));
        final Collection<Long> loanIds = new ArrayList<>(loanCalendarInstances.size());
        // loop through loanCalendarInstances to get loan ids
        for (final CalendarInstance calendarInstance : loanCalendarInstances) {
            loanIds.add(calendarInstance.getEntityId());
        }

        final List<Loan> loans = this.loanRepository.findByIdsAndLoanStatusAndLoanType(loanIds, loanStatuses, loanTypes);
        List<Holiday> holidays = null;
        // loop through each loan to reschedule the repayment dates
        for (final Loan loan : loans) {
            if (loan != null) {
                if (loan.repaymentScheduleDetail().isInterestRecalculationEnabled()) {
                    final String defaultUserMessage = "Meeting calendar type update is not supported";
                    throw new CalendarParameterUpdateNotSupportedException("jlg.loan.recalculation", defaultUserMessage);
                }
                holidays = this.holidayRepository.findByOfficeIdAndGreaterThanDate(loan.getOfficeId(), loan.getDisbursementDate().toDate());

                if (reschedulebasedOnMeetingDates != null && reschedulebasedOnMeetingDates) {
                    loan.updateLoanRepaymentScheduleDates(calendar.getStartDateLocalDate(), calendar.getRecurrence(), isHolidayEnabled,
                            holidays, workingDays, reschedulebasedOnMeetingDates, presentMeetingDate, newMeetingDate);
                } else {
                    loan.updateLoanRepaymentScheduleDates(calendar.getStartDateLocalDate(), calendar.getRecurrence(), isHolidayEnabled,
                            holidays, workingDays);
                }

                saveLoanWithDataIntegrityViolationChecks(loan);
            }
        }
    }

    private void removeLoanCycle(final Loan loan) {
        final List<Loan> loansToUpdate;
        if (loan.isGroupLoan()) {
            if (loan.loanProduct().isIncludeInBorrowerCycle()) {
                loansToUpdate = this.loanRepository.getGroupLoansToUpdateLoanCounter(loan.getCurrentLoanCounter(), loan.getGroupId(),
                        AccountType.GROUP.getValue());
            } else {
                loansToUpdate = this.loanRepository.getGroupLoansToUpdateLoanProductCounter(loan.getLoanProductLoanCounter(),
                        loan.getGroupId(), AccountType.GROUP.getValue());
            }

        } else {
            if (loan.loanProduct().isIncludeInBorrowerCycle()) {
                loansToUpdate = this.loanRepository
                        .getClientOrJLGLoansToUpdateLoanCounter(loan.getCurrentLoanCounter(), loan.getClientId());
            } else {
                loansToUpdate = this.loanRepository.getClientLoansToUpdateLoanProductCounter(loan.getLoanProductLoanCounter(),
                        loan.getClientId());
            }

        }
        if (loansToUpdate != null) {
            updateLoanCycleCounter(loansToUpdate, loan);
        }
        loan.updateClientLoanCounter(null);
        loan.updateLoanProductLoanCounter(null);

    }

    private void updateLoanCounters(final Loan loan, final LocalDate actualDisbursementDate) {

        if (loan.isGroupLoan()) {
            final List<Loan> loansToUpdateForLoanCounter = this.loanRepository.getGroupLoansDisbursedAfter(actualDisbursementDate.toDate(),
                    loan.getGroupId(), AccountType.GROUP.getValue());
            final Integer newLoanCounter = getNewGroupLoanCounter(loan);
            final Integer newLoanProductCounter = getNewGroupLoanProductCounter(loan);
            updateLoanCounter(loan, loansToUpdateForLoanCounter, newLoanCounter, newLoanProductCounter);
        } else {
            final List<Loan> loansToUpdateForLoanCounter = this.loanRepository.getClientOrJLGLoansDisbursedAfter(
                    actualDisbursementDate.toDate(), loan.getClientId());
            final Integer newLoanCounter = getNewClientOrJLGLoanCounter(loan);
            final Integer newLoanProductCounter = getNewClientOrJLGLoanProductCounter(loan);
            updateLoanCounter(loan, loansToUpdateForLoanCounter, newLoanCounter, newLoanProductCounter);
        }
    }

    private Integer getNewGroupLoanCounter(final Loan loan) {

        Integer maxClientLoanCounter = this.loanRepository.getMaxGroupLoanCounter(loan.getGroupId(), AccountType.GROUP.getValue());
        if (maxClientLoanCounter == null) {
            maxClientLoanCounter = 1;
        } else {
            maxClientLoanCounter = maxClientLoanCounter + 1;
        }
        return maxClientLoanCounter;
    }

    private Integer getNewGroupLoanProductCounter(final Loan loan) {

        Integer maxLoanProductLoanCounter = this.loanRepository.getMaxGroupLoanProductCounter(loan.loanProduct().getId(),
                loan.getGroupId(), AccountType.GROUP.getValue());
        if (maxLoanProductLoanCounter == null) {
            maxLoanProductLoanCounter = 1;
        } else {
            maxLoanProductLoanCounter = maxLoanProductLoanCounter + 1;
        }
        return maxLoanProductLoanCounter;
    }

    private void updateLoanCounter(final Loan loan, final List<Loan> loansToUpdateForLoanCounter, Integer newLoanCounter,
            Integer newLoanProductCounter) {

        final boolean includeInBorrowerCycle = loan.loanProduct().isIncludeInBorrowerCycle();
        for (final Loan loanToUpdate : loansToUpdateForLoanCounter) {
            // Update client loan counter if loan product includeInBorrowerCycle
            // is true
            if (loanToUpdate.loanProduct().isIncludeInBorrowerCycle()) {
                Integer currentLoanCounter = loanToUpdate.getCurrentLoanCounter() == null ? 1 : loanToUpdate.getCurrentLoanCounter();
                if (newLoanCounter > currentLoanCounter) {
                    newLoanCounter = currentLoanCounter;
                }
                loanToUpdate.updateClientLoanCounter(++currentLoanCounter);
            }

            if (loanToUpdate.loanProduct().getId().equals(loan.loanProduct().getId())) {
                Integer loanProductLoanCounter = loanToUpdate.getLoanProductLoanCounter();
                if (newLoanProductCounter > loanProductLoanCounter) {
                    newLoanProductCounter = loanProductLoanCounter;
                }
                loanToUpdate.updateLoanProductLoanCounter(++loanProductLoanCounter);
            }
        }

        if (includeInBorrowerCycle) {
            loan.updateClientLoanCounter(newLoanCounter);
        } else {
            loan.updateClientLoanCounter(null);
        }
        loan.updateLoanProductLoanCounter(newLoanProductCounter);
        this.loanRepository.save(loansToUpdateForLoanCounter);
    }

    private Integer getNewClientOrJLGLoanCounter(final Loan loan) {

        Integer maxClientLoanCounter = this.loanRepository.getMaxClientOrJLGLoanCounter(loan.getClientId());
        if (maxClientLoanCounter == null) {
            maxClientLoanCounter = 1;
        } else {
            maxClientLoanCounter = maxClientLoanCounter + 1;
        }
        return maxClientLoanCounter;
    }

    private Integer getNewClientOrJLGLoanProductCounter(final Loan loan) {

        Integer maxLoanProductLoanCounter = this.loanRepository.getMaxClientOrJLGLoanProductCounter(loan.loanProduct().getId(),
                loan.getClientId());
        if (maxLoanProductLoanCounter == null) {
            maxLoanProductLoanCounter = 1;
        } else {
            maxLoanProductLoanCounter = maxLoanProductLoanCounter + 1;
        }
        return maxLoanProductLoanCounter;
    }

    private void updateLoanCycleCounter(final List<Loan> loansToUpdate, final Loan loan) {

        final Integer currentLoancounter = loan.getCurrentLoanCounter();
        final Integer currentLoanProductCounter = loan.getLoanProductLoanCounter();

        for (final Loan loanToUpdate : loansToUpdate) {
            if (loan.loanProduct().isIncludeInBorrowerCycle()) {
                Integer runningLoancounter = loanToUpdate.getCurrentLoanCounter();
                if (runningLoancounter > currentLoancounter) {
                    loanToUpdate.updateClientLoanCounter(--runningLoancounter);
                }
            }
            if (loan.loanProduct().getId().equals(loanToUpdate.loanProduct().getId())) {
                Integer runningLoanProductCounter = loanToUpdate.getLoanProductLoanCounter();
                if (runningLoanProductCounter > currentLoanProductCounter) {
                    loanToUpdate.updateLoanProductLoanCounter(--runningLoanProductCounter);
                }
            }
        }
        this.loanRepository.save(loansToUpdate);
    }

    @Transactional
    @Override
    @CronTarget(jobName = JobName.APPLY_HOLIDAYS_TO_LOANS)
    public void applyHolidaysToLoans() {

        final boolean isHolidayEnabled = this.configurationDomainService.isRescheduleRepaymentsOnHolidaysEnabled();

        if (!isHolidayEnabled) { return; }

        final Collection<Integer> loanStatuses = new ArrayList<>(Arrays.asList(LoanStatus.SUBMITTED_AND_PENDING_APPROVAL.getValue(),
                LoanStatus.APPROVED.getValue(), LoanStatus.ACTIVE.getValue()));
        // Get all Holidays which are active and not processed
        final List<Holiday> holidays = this.holidayRepository.findUnprocessed();

        // Loop through all holidays
        for (final Holiday holiday : holidays) {
            // All offices to which holiday is applied
            final Set<Office> offices = holiday.getOffices();
            final Collection<Long> officeIds = new ArrayList<>(offices.size());
            for (final Office office : offices) {
                officeIds.add(office.getId());
            }

            // get all loans
            final List<Loan> loans = new ArrayList<>();
            // get all individual and jlg loans
            loans.addAll(this.loanRepository.findByClientOfficeIdsAndLoanStatus(officeIds, loanStatuses));
            // FIXME: AA optimize to get all client and group loans belongs to a
            // office id
            // get all group loans
            loans.addAll(this.loanRepository.findByGroupOfficeIdsAndLoanStatus(officeIds, loanStatuses));

            for (final Loan loan : loans) {
                // apply holiday
                loan.applyHolidayToRepaymentScheduleDates(holiday);
            }
            this.loanRepository.save(loans);
            holiday.processed();
        }
        this.holidayRepository.save(holidays);
    }

    private void checkForProductMixRestrictions(final Loan loan) {

        final List<Long> activeLoansLoanProductIds;
        final Long productId = loan.loanProduct().getId();

        if (loan.isGroupLoan()) {
            activeLoansLoanProductIds = this.loanRepository.findActiveLoansLoanProductIdsByGroup(loan.getGroupId(),
                    LoanStatus.ACTIVE.getValue());
        } else {
            activeLoansLoanProductIds = this.loanRepository.findActiveLoansLoanProductIdsByClient(loan.getClientId(),
                    LoanStatus.ACTIVE.getValue());
        }
        checkForProductMixRestrictions(activeLoansLoanProductIds, productId, loan.loanProduct().productName());
    }

    private void checkForProductMixRestrictions(final List<Long> activeLoansLoanProductIds, final Long productId, final String productName) {

        if (!CollectionUtils.isEmpty(activeLoansLoanProductIds)) {
            final Collection<LoanProductData> restrictedPrdouctsList = this.loanProductReadPlatformService
                    .retrieveRestrictedProductsForMix(productId);
            for (final LoanProductData restrictedProduct : restrictedPrdouctsList) {
                if (activeLoansLoanProductIds.contains(restrictedProduct.getId())) { throw new LoanDisbursalException(productName,
                        restrictedProduct.getName()); }
            }
        }
    }

    private void checkClientOrGroupActive(final Loan loan) {
        final Client client = loan.client();
        if (client != null) {
            if (client.isNotActive()) { throw new ClientNotActiveException(client.getId()); }
        }
        final Group group = loan.group();
        if (group != null) {
            if (group.isNotActive()) { throw new GroupNotActiveException(group.getId()); }
        }
    }

    @Override
    @CronTarget(jobName = JobName.APPLY_CHARGE_TO_OVERDUE_LOAN_INSTALLMENT)
    public void applyChargeForOverdueLoans() throws JobExecutionException {

        final Long penaltyWaitPeriodValue = this.configurationDomainService.retrievePenaltyWaitPeriod();
        final Collection<OverdueLoanScheduleData> overdueLoanScheduledInstallments = this.loanReadPlatformService
                .retrieveAllLoansWithOverdueInstallments(penaltyWaitPeriodValue);

        if (!overdueLoanScheduledInstallments.isEmpty()) {
            final StringBuilder sb = new StringBuilder();
            final Map<Long, Collection<OverdueLoanScheduleData>> overdueScheduleData = new HashMap<>();
            for (final OverdueLoanScheduleData overdueInstallment : overdueLoanScheduledInstallments) {
                if (overdueScheduleData.containsKey(overdueInstallment.getLoanId())) {
                    overdueScheduleData.get(overdueInstallment.getLoanId()).add(overdueInstallment);
                } else {
                    Collection<OverdueLoanScheduleData> loanData = new ArrayList<>();
                    loanData.add(overdueInstallment);
                    overdueScheduleData.put(overdueInstallment.getLoanId(), loanData);
                }
            }

            for (final Long loanId : overdueScheduleData.keySet()) {
                try {
                    applyOverdueChargesForLoan(loanId, overdueScheduleData.get(loanId));

                } catch (final PlatformApiDataValidationException e) {
                    final List<ApiParameterError> errors = e.getErrors();
                    for (final ApiParameterError error : errors) {
                        logger.error("Apply Charges due for overdue loans failed for account:" + loanId + " with message "
                                + error.getDeveloperMessage());
                        sb.append("Apply Charges due for overdue loans failed for account:").append(loanId).append(" with message ")
                                .append(error.getDeveloperMessage());
                    }
                } catch (final AbstractPlatformDomainRuleException ex) {
                    logger.error("Apply Charges due for overdue loans failed for account:" + loanId + " with message "
                            + ex.getDefaultUserMessage());
                    sb.append("Apply Charges due for overdue loans failed for account:").append(loanId).append(" with message ")
                            .append(ex.getDefaultUserMessage());
                } catch (Exception e) {
                    Throwable realCause = e;
                    if (e.getCause() != null) {
                        realCause = e.getCause();
                    }
                    logger.error("Apply Charges due for overdue loans failed for account:" + loanId + " with message "
                            + realCause.getMessage());
                    sb.append("Apply Charges due for overdue loans failed for account:").append(loanId).append(" with message ")
                            .append(realCause.getMessage());
                }
            }
            if (sb.length() > 0) { throw new JobExecutionException(sb.toString()); }
        }
    }

    @Transactional
    public void applyOverdueChargesForLoan(final Long loanId, Collection<OverdueLoanScheduleData> overdueLoanScheduleDatas) {

        Loan loan = null;
        final List<Long> existingTransactionIds = new ArrayList<>();
        final List<Long> existingReversedTransactionIds = new ArrayList<>();
        boolean runInterestRecalculation = false;
        for (final OverdueLoanScheduleData overdueInstallment : overdueLoanScheduleDatas) {

            final JsonElement parsedCommand = this.fromApiJsonHelper.parse(overdueInstallment.toString());
            final JsonCommand command = JsonCommand.from(overdueInstallment.toString(), parsedCommand, this.fromApiJsonHelper, null, null,
                    null, null, null, loanId, null, null, null, null);
            LoanOverdueDTO overdueDTO = applyChargeToOverdueLoanInstallment(loanId, overdueInstallment.getChargeId(),
                    overdueInstallment.getPeriodNumber(), command, loan, existingTransactionIds, existingReversedTransactionIds);
            loan = overdueDTO.getLoan();
            runInterestRecalculation = runInterestRecalculation || overdueDTO.isRunInterestRecalculation();
        }
        if (loan != null) {
            boolean reprocessRequired = true;
            if (loan.repaymentScheduleDetail().isInterestRecalculationEnabled()) {
                if (runInterestRecalculation && loan.isFeeCompoundingEnabledForInterestRecalculation()) {
                    runScheduleRecalculation(loan);
                    reprocessRequired = false;
                }
                updateOriginalSchedule(loan);
            }

            if (reprocessRequired) {
                ChangedTransactionDetail changedTransactionDetail = loan.reprocessTransactions();
                if (changedTransactionDetail != null) {
                    for (final Map.Entry<Long, LoanTransaction> mapEntry : changedTransactionDetail.getNewTransactionMappings().entrySet()) {
                        this.loanTransactionRepository.save(mapEntry.getValue());
                        // update loan with references to the newly created
                        // transactions
                        loan.getLoanTransactions().add(mapEntry.getValue());
                        this.accountTransfersWritePlatformService.updateLoanTransaction(mapEntry.getKey(), mapEntry.getValue());
                    }
                }
                saveLoanWithDataIntegrityViolationChecks(loan);
            }

            postJournalEntries(loan, existingTransactionIds, existingReversedTransactionIds);

            if (loan.repaymentScheduleDetail().isInterestRecalculationEnabled() && runInterestRecalculation
                    && loan.isFeeCompoundingEnabledForInterestRecalculation()) {
                this.loanAccountDomainService.recalculateAccruals(loan);
            }
            this.businessEventNotifierService.notifyBusinessEventWasExecuted(BUSINESS_EVENTS.LOAN_APPLY_OVERDUE_CHARGE,
                    constructEntityMap(BUSINESS_ENTITY.LOAN, loan));

        }
    }

    public LoanOverdueDTO applyChargeToOverdueLoanInstallment(final Long loanId, final Long loanChargeId, final Integer periodNumber,
            final JsonCommand command, Loan loan, final List<Long> existingTransactionIds, final List<Long> existingReversedTransactionIds) {
        boolean runInterestRecalculation = false;
        final Charge chargeDefinition = this.chargeRepository.findOneWithNotFoundDetection(loanChargeId);

        Collection<Integer> frequencyNumbers = loanChargeReadPlatformService.retrieveOverdueInstallmentChargeFrequencyNumber(loanId,
                chargeDefinition.getId(), periodNumber);

        Integer feeFrequency = chargeDefinition.feeFrequency();
        final ScheduledDateGenerator scheduledDateGenerator = new DefaultScheduledDateGenerator();
        Map<Integer, LocalDate> scheduleDates = new HashMap<>();
        final Long penaltyWaitPeriodValue = this.configurationDomainService.retrievePenaltyWaitPeriod();
        final Long penaltyPostingWaitPeriodValue = this.configurationDomainService.retrieveGraceOnPenaltyPostingPeriod();
        final LocalDate dueDate = command.localDateValueOfParameterNamed("dueDate");
        Long diff = penaltyWaitPeriodValue + 1 - penaltyPostingWaitPeriodValue;
        if (diff < 0) {
            diff = 0L;
        }
        LocalDate startDate = dueDate.plusDays(penaltyWaitPeriodValue.intValue() + 1);
        Integer frequencyNunber = 1;
        if (feeFrequency == null) {
            scheduleDates.put(frequencyNunber++, startDate.minusDays(diff.intValue()));
        } else {
            while (new LocalDate().isAfter(startDate)) {
                scheduleDates.put(frequencyNunber++, startDate.minusDays(diff.intValue()));
                LocalDate scheduleDate = scheduledDateGenerator.getRepaymentPeriodDate(PeriodFrequencyType.fromInt(feeFrequency),
                        chargeDefinition.feeInterval(), startDate, null, null);

                startDate = scheduleDate;
            }
        }

        for (Integer frequency : frequencyNumbers) {
            scheduleDates.remove(frequency);
        }

        LoanRepaymentScheduleInstallment installment = null;
        if (!scheduleDates.isEmpty()) {
            if (loan == null) {
                loan = this.loanAssembler.assembleFrom(loanId);
                checkClientOrGroupActive(loan);
                existingTransactionIds.addAll(loan.findExistingTransactionIds());
                existingReversedTransactionIds.addAll(loan.findExistingReversedTransactionIds());
            }
            installment = loan.fetchRepaymentScheduleInstallment(periodNumber);
        }
        if (loan != null) {
            this.businessEventNotifierService.notifyBusinessEventToBeExecuted(BUSINESS_EVENTS.LOAN_APPLY_OVERDUE_CHARGE,
                    constructEntityMap(BUSINESS_ENTITY.LOAN, loan));
            for (Map.Entry<Integer, LocalDate> entry : scheduleDates.entrySet()) {

                final LoanCharge loanCharge = LoanCharge.createNewFromJson(loan, chargeDefinition, command, entry.getValue());

                LoanOverdueInstallmentCharge overdueInstallmentCharge = new LoanOverdueInstallmentCharge(loanCharge, installment,
                        entry.getKey());
                loanCharge.updateOverdueInstallmentCharge(overdueInstallmentCharge);

                boolean isAppliedOnBackDate = addCharge(loan, chargeDefinition, loanCharge);
                runInterestRecalculation = runInterestRecalculation || isAppliedOnBackDate;
            }
        }

        return new LoanOverdueDTO(loan, runInterestRecalculation);
    }

    @Override
    public CommandProcessingResult undoWriteOff(Long loanId) {
        final AppUser currentUser = getAppUserIfPresent();

        final Loan loan = this.loanAssembler.assembleFrom(loanId);
        checkClientOrGroupActive(loan);
        final List<Long> existingTransactionIds = new ArrayList<>();
        final List<Long> existingReversedTransactionIds = new ArrayList<>();
        if (!loan.isClosedWrittenOff()) { throw new PlatformServiceUnavailableException(
                "error.msg.loan.status.not.written.off.update.not.allowed", "Loan :" + loanId
                        + " update not allowed as loan status is not written off", loanId); }
        CalendarInstance restCalendarInstance = null;
        CalendarInstance compoundingCalendarInstance = null;
        ApplicationCurrency applicationCurrency = null;
        LocalDate calculatedRepaymentsStartingFromDate = null;
        List<Holiday> holidays = null;
        boolean isHolidayEnabled = false;
        WorkingDays workingDays = null;
        LocalDate recalculateFrom = null;
        Long overdurPenaltyWaitPeriod = null;
        LoanTransaction writeOffTransaction = loan.findWriteOffTransaction();
        this.businessEventNotifierService.notifyBusinessEventToBeExecuted(BUSINESS_EVENTS.LOAN_UNDO_WRITTEN_OFF,
                constructEntityMap(BUSINESS_ENTITY.LOAN_TRANSACTION, writeOffTransaction));
        if (loan.repaymentScheduleDetail().isInterestRecalculationEnabled()) {
            restCalendarInstance = calendarInstanceRepository.findCalendarInstaneByEntityId(loan.loanInterestRecalculationDetailId(),
                    CalendarEntityType.LOAN_RECALCULATION_REST_DETAIL.getValue());
            compoundingCalendarInstance = calendarInstanceRepository.findCalendarInstaneByEntityId(
                    loan.loanInterestRecalculationDetailId(), CalendarEntityType.LOAN_RECALCULATION_COMPOUNDING_DETAIL.getValue());

            final MonetaryCurrency currency = loan.getCurrency();
            applicationCurrency = this.applicationCurrencyRepository.findOneWithNotFoundDetection(currency);
            final CalendarInstance calendarInstance = this.calendarInstanceRepository.findCalendarInstaneByEntityId(loan.getId(),
                    CalendarEntityType.LOANS.getValue());
            calculatedRepaymentsStartingFromDate = this.loanAccountDomainService.getCalculatedRepaymentsStartingFromDate(
                    loan.getDisbursementDate(), loan, calendarInstance);

            isHolidayEnabled = this.configurationDomainService.isRescheduleRepaymentsOnHolidaysEnabled();
            holidays = this.holidayRepository.findByOfficeIdAndGreaterThanDate(loan.getOfficeId(), loan.getDisbursementDate().toDate());
            workingDays = this.workingDaysRepository.findOne();
            overdurPenaltyWaitPeriod = this.configurationDomainService.retrievePenaltyWaitPeriod();
        }

        HolidayDetailDTO holidayDetailDTO = new HolidayDetailDTO(isHolidayEnabled, holidays, workingDays);
        ScheduleGeneratorDTO scheduleGeneratorDTO = new ScheduleGeneratorDTO(loanScheduleFactory, applicationCurrency,
                calculatedRepaymentsStartingFromDate, holidayDetailDTO, restCalendarInstance, compoundingCalendarInstance, recalculateFrom,
                overdurPenaltyWaitPeriod);

        ChangedTransactionDetail changedTransactionDetail = loan.undoWrittenOff(existingTransactionIds, existingReversedTransactionIds,
                scheduleGeneratorDTO, currentUser);
        if (changedTransactionDetail != null) {
            for (final Map.Entry<Long, LoanTransaction> mapEntry : changedTransactionDetail.getNewTransactionMappings().entrySet()) {
                this.loanTransactionRepository.save(mapEntry.getValue());
                this.accountTransfersWritePlatformService.updateLoanTransaction(mapEntry.getKey(), mapEntry.getValue());
            }
        }
        saveLoanWithDataIntegrityViolationChecks(loan);

        postJournalEntries(loan, existingTransactionIds, existingReversedTransactionIds);
        this.loanAccountDomainService.recalculateAccruals(loan);
        if (writeOffTransaction != null) {
            this.businessEventNotifierService.notifyBusinessEventWasExecuted(BUSINESS_EVENTS.LOAN_UNDO_WRITTEN_OFF,
                    constructEntityMap(BUSINESS_ENTITY.LOAN_TRANSACTION, writeOffTransaction));
        }
        return new CommandProcessingResultBuilder() //
                .withOfficeId(loan.getOfficeId()) //
                .withClientId(loan.getClientId()) //
                .withGroupId(loan.getGroupId()) //
                .withLoanId(loanId) //
                .build();
    }

    private void validateMultiDisbursementData(final JsonCommand command, LocalDate expectedDisbursementDate) {
        final String json = command.json();
        final JsonElement element = this.fromApiJsonHelper.parse(json);

        final List<ApiParameterError> dataValidationErrors = new ArrayList<>();
        final DataValidatorBuilder baseDataValidator = new DataValidatorBuilder(dataValidationErrors).resource("loan");
        final JsonArray disbursementDataArray = command.arrayOfParameterNamed(LoanApiConstants.disbursementDataParameterName);
        if (disbursementDataArray == null || disbursementDataArray.size() == 0) {
            final String errorMessage = "For this loan product, disbursement details must be provided";
            throw new MultiDisbursementDataRequiredException(LoanApiConstants.disbursementDataParameterName, errorMessage);
        }
        final BigDecimal principal = this.fromApiJsonHelper.extractBigDecimalWithLocaleNamed("approvedLoanAmount", element);

        loanApplicationCommandFromApiJsonHelper.validateLoanMultiDisbursementdate(element, baseDataValidator, expectedDisbursementDate,
                principal);
        if (!dataValidationErrors.isEmpty()) { throw new PlatformApiDataValidationException(dataValidationErrors); }
    }

    private void validateForAddAndDeleteTranche(final Loan loan) {

        BigDecimal totalDisbursedAmount = BigDecimal.ZERO;
        Collection<LoanDisbursementDetails> loanDisburseDetails = loan.getDisbursementDetails();
        for (LoanDisbursementDetails disbursementDetails : loanDisburseDetails) {
            if (disbursementDetails.actualDisbursementDate() != null) {
                totalDisbursedAmount = totalDisbursedAmount.add(disbursementDetails.principal());
            }
        }
        if (totalDisbursedAmount.compareTo(loan.getApprovedPrincipal()) == 0) {
            final String errorMessage = "loan.disbursement.cannot.be.a.edited";
<<<<<<< HEAD
            throw new LoanMultiDisbursementException(errorMessage);
=======
            throw new LoanMultiDisbursementException(LoanApiConstants.disbursementDataParameterName, errorMessage);
>>>>>>> 6beac91d
        }
    }

    @Override
    @Transactional
    public CommandProcessingResult addAndDeleteLoanDisburseDetails(Long loanId, JsonCommand command) {

        final Loan loan = this.loanAssembler.assembleFrom(loanId);
        checkClientOrGroupActive(loan);
        final Map<String, Object> actualChanges = new LinkedHashMap<>();
        LocalDate expectedDisbursementDate = loan.getExpectedDisbursedOnLocalDate();
        if (!loan.loanProduct().isMultiDisburseLoan()) {
            final String errorMessage = "loan.product.does.not.support.multiple.disbursals";
            throw new LoanMultiDisbursementException(errorMessage);
        }
        if (loan.isSubmittedAndPendingApproval() || loan.isClosed() || loan.isClosedWrittenOff() || loan.status().isClosedObligationsMet()
                || loan.status().isOverpaid()) {
            final String errorMessage = "cannot.modify.tranches.if.loan.is.pendingapproval.closed.overpaid.writtenoff";
            throw new LoanMultiDisbursementException(errorMessage);
        }
        validateMultiDisbursementData(command, expectedDisbursementDate);

        this.validateForAddAndDeleteTranche(loan);

        loan.updateDisbursementDetails(command, actualChanges);

        if (loan.getDisbursementDetails().isEmpty()) {
            final String errorMessage = "For this loan product, disbursement details must be provided";
            throw new MultiDisbursementDataRequiredException(LoanApiConstants.disbursementDataParameterName, errorMessage);
        }

        if (loan.getDisbursementDetails().size() > loan.loanProduct().maxTrancheCount()) {
            final String errorMessage = "Number of tranche shouldn't be greter than " + loan.loanProduct().maxTrancheCount();
            throw new ExceedingTrancheCountException(LoanApiConstants.disbursementDataParameterName, errorMessage, loan.loanProduct()
                    .maxTrancheCount(), loan.getDisbursementDetails().size());
        }
        LoanDisbursementDetails updateDetails = null;
        return processLoanDisbursementDetail(loan, loanId, command, updateDetails);

    }

    private CommandProcessingResult processLoanDisbursementDetail(final Loan loan, Long loanId, JsonCommand command,
            LoanDisbursementDetails loanDisbursementDetails) {
        final CalendarInstance calendarInstance = this.calendarInstanceRepository.findCalendarInstaneByEntityId(loan.getId(),
                CalendarEntityType.LOANS.getValue());
        final LocalDate calculatedRepaymentsStartingFromDate = this.loanAccountDomainService.getCalculatedRepaymentsStartingFromDate(
                loan.getDisbursementDate(), loan, calendarInstance);
        final boolean isHolidayEnabled = this.configurationDomainService.isRescheduleRepaymentsOnHolidaysEnabled();
        final List<Holiday> holidays = this.holidayRepository.findByOfficeIdAndGreaterThanDate(loan.getOfficeId(), loan
                .getDisbursementDate().toDate());
        final WorkingDays workingDays = this.workingDaysRepository.findOne();

        final MonetaryCurrency currency = loan.getCurrency();
        final ApplicationCurrency applicationCurrency = this.applicationCurrencyRepository.findOneWithNotFoundDetection(currency);
        final List<Long> existingTransactionIds = new ArrayList<>();
        final List<Long> existingReversedTransactionIds = new ArrayList<>();
        final Map<String, Object> changes = new LinkedHashMap<>();
        CalendarInstance restCalendarInstance = null;
        CalendarInstance compoundingCalendarInstance = null;
        LocalDate recalculateFrom = null;
        Long overdurPenaltyWaitPeriod = null;
        if (loan.repaymentScheduleDetail().isInterestRecalculationEnabled()) {
            restCalendarInstance = calendarInstanceRepository.findCalendarInstaneByEntityId(loan.loanInterestRecalculationDetailId(),
                    CalendarEntityType.LOAN_RECALCULATION_REST_DETAIL.getValue());
            compoundingCalendarInstance = calendarInstanceRepository.findCalendarInstaneByEntityId(
                    loan.loanInterestRecalculationDetailId(), CalendarEntityType.LOAN_RECALCULATION_COMPOUNDING_DETAIL.getValue());
            overdurPenaltyWaitPeriod = this.configurationDomainService.retrievePenaltyWaitPeriod();
        }

        HolidayDetailDTO holidayDetailDTO = new HolidayDetailDTO(isHolidayEnabled, holidays, workingDays);
        ScheduleGeneratorDTO scheduleGeneratorDTO = new ScheduleGeneratorDTO(this.loanScheduleFactory, applicationCurrency,
                calculatedRepaymentsStartingFromDate, holidayDetailDTO, restCalendarInstance, compoundingCalendarInstance, recalculateFrom,
                overdurPenaltyWaitPeriod);

        ChangedTransactionDetail changedTransactionDetail = null;
        AppUser currentUser = getAppUserIfPresent();

        if (command.entityId() != null) {

            changedTransactionDetail = loan.updateDisbursementDateAndAmountForTranche(loanDisbursementDetails, command,
                    existingTransactionIds, existingReversedTransactionIds, changes, scheduleGeneratorDTO, currentUser);
        } else {
            Collection<LoanDisbursementDetails> loanDisburseDetails = loan.getDisbursementDetails();
            BigDecimal setAmount = BigDecimal.ZERO;
            for (LoanDisbursementDetails details : loanDisburseDetails) {
                if (details.actualDisbursementDate() != null) {
                    setAmount = setAmount.add(details.principal());
                }
            }

            loan.repaymentScheduleDetail().setPrincipal(setAmount);

            if (loan.repaymentScheduleDetail().isInterestRecalculationEnabled()) {
                loan.regenerateRepaymentScheduleWithInterestRecalculation(scheduleGeneratorDTO, currentUser);
            } else {
                loan.regenerateRepaymentSchedule(scheduleGeneratorDTO, currentUser);
            }
        }

        saveAndFlushLoanWithDataIntegrityViolationChecks(loan);

        if (command.entityId() != null && changedTransactionDetail != null) {
            for (Map.Entry<Long, LoanTransaction> mapEntry : changedTransactionDetail.getNewTransactionMappings().entrySet()) {
                updateLoanTransaction(mapEntry.getKey(), mapEntry.getValue());
            }
        }
        if (loan.repaymentScheduleDetail().isInterestRecalculationEnabled()) {
            createLoanScheduleArchive(loan, scheduleGeneratorDTO);
        }
        postJournalEntries(loan, existingTransactionIds, existingReversedTransactionIds);
        this.loanAccountDomainService.recalculateAccruals(loan);
        return new CommandProcessingResultBuilder() //
                .withOfficeId(loan.getOfficeId()) //
                .withClientId(loan.getClientId()) //
                .withGroupId(loan.getGroupId()) //
                .withLoanId(loanId) //
                .with(changes).build();
    }

    @Override
    @Transactional
    public CommandProcessingResult updateDisbursementDateAndAmountForTranche(final Long loanId, final Long disbursementId,
            final JsonCommand command) {

        final Loan loan = this.loanAssembler.assembleFrom(loanId);
        checkClientOrGroupActive(loan);
        LoanDisbursementDetails loanDisbursementDetails = loan.fetchLoanDisbursementsById(disbursementId);
        this.loanEventApiJsonValidator.validateUpdateDisbursementDateAndAmount(command.json(), loanDisbursementDetails);

        return processLoanDisbursementDetail(loan, loanId, command, loanDisbursementDetails);

    }

    public LoanTransaction disburseLoanAmountToSavings(final Long loanId, Long loanChargeId, final JsonCommand command,
            final boolean isChargeIdIncludedInJson) {

        LoanTransaction transaction = null;

        this.loanEventApiJsonValidator.validateChargePaymentTransaction(command.json(), isChargeIdIncludedInJson);
        if (isChargeIdIncludedInJson) {
            loanChargeId = command.longValueOfParameterNamed("chargeId");
        }
        final Loan loan = this.loanAssembler.assembleFrom(loanId);
        checkClientOrGroupActive(loan);
        final LoanCharge loanCharge = retrieveLoanChargeBy(loanId, loanChargeId);

        // Charges may be waived only when the loan associated with them are
        // active
        if (!loan.status().isActive()) { throw new LoanChargeCannotBePayedException(LOAN_CHARGE_CANNOT_BE_PAYED_REASON.LOAN_INACTIVE,
                loanCharge.getId()); }

        // validate loan charge is not already paid or waived
        if (loanCharge.isWaived()) {
            throw new LoanChargeCannotBePayedException(LOAN_CHARGE_CANNOT_BE_PAYED_REASON.ALREADY_WAIVED, loanCharge.getId());
        } else if (loanCharge.isPaid()) { throw new LoanChargeCannotBePayedException(LOAN_CHARGE_CANNOT_BE_PAYED_REASON.ALREADY_PAID,
                loanCharge.getId()); }

        if (!loanCharge.getChargePaymentMode().isPaymentModeAccountTransfer()) { throw new LoanChargeCannotBePayedException(
                LOAN_CHARGE_CANNOT_BE_PAYED_REASON.CHARGE_NOT_ACCOUNT_TRANSFER, loanCharge.getId()); }

        final LocalDate transactionDate = command.localDateValueOfParameterNamed("transactionDate");

        final Locale locale = command.extractLocale();
        final DateTimeFormatter fmt = DateTimeFormat.forPattern(command.dateFormat()).withLocale(locale);
        Integer loanInstallmentNumber = null;
        BigDecimal amount = loanCharge.amountOutstanding();
        if (loanCharge.isInstalmentFee()) {
            LoanInstallmentCharge chargePerInstallment = null;
            final LocalDate dueDate = command.localDateValueOfParameterNamed("dueDate");
            final Integer installmentNumber = command.integerValueOfParameterNamed("installmentNumber");
            if (dueDate != null) {
                chargePerInstallment = loanCharge.getInstallmentLoanCharge(dueDate);
            } else if (installmentNumber != null) {
                chargePerInstallment = loanCharge.getInstallmentLoanCharge(installmentNumber);
            }
            if (chargePerInstallment == null) {
                chargePerInstallment = loanCharge.getUnpaidInstallmentLoanCharge();
            }
            if (chargePerInstallment.isWaived()) {
                throw new LoanChargeCannotBePayedException(LOAN_CHARGE_CANNOT_BE_PAYED_REASON.ALREADY_WAIVED, loanCharge.getId());
            } else if (chargePerInstallment.isPaid()) { throw new LoanChargeCannotBePayedException(
                    LOAN_CHARGE_CANNOT_BE_PAYED_REASON.ALREADY_PAID, loanCharge.getId()); }
            loanInstallmentNumber = chargePerInstallment.getRepaymentInstallment().getInstallmentNumber();
            amount = chargePerInstallment.getAmountOutstanding();
        }

        final PortfolioAccountData portfolioAccountData = this.accountAssociationsReadPlatformService.retriveLoanLinkedAssociation(loanId);
        if (portfolioAccountData == null) {
            final String errorMessage = "Charge with id:" + loanChargeId + " requires linked savings account for payment";
            throw new LinkedAccountRequiredException("loanCharge.pay", errorMessage, loanChargeId);
        }
        final SavingsAccount fromSavingsAccount = null;
        final boolean isRegularTransaction = true;
        final boolean isExceptionForBalanceCheck = false;
        final AccountTransferDTO accountTransferDTO = new AccountTransferDTO(transactionDate, amount, PortfolioAccountType.SAVINGS,
                PortfolioAccountType.LOAN, portfolioAccountData.accountId(), loanId, "Loan Charge Payment", locale, fmt, null, null,
                LoanTransactionType.CHARGE_PAYMENT.getValue(), loanChargeId, loanInstallmentNumber,
                AccountTransferType.CHARGE_PAYMENT.getValue(), null, null, null, null, null, fromSavingsAccount, isRegularTransaction,
                isExceptionForBalanceCheck);
        this.accountTransfersWritePlatformService.transferFunds(accountTransferDTO);

        return transaction;
    }

    @Override
    @CronTarget(jobName = JobName.RECALCULATE_INTEREST_FOR_LOAN)
    public void recalculateInterest() {
        Collection<Long> loanIds = this.loanReadPlatformService.fetchArrearLoans();
        for (Long loanId : loanIds) {
            recalculateInterest(loanId);
        }
    }

    @Transactional
    public void recalculateInterest(final long loanId) {
        AppUser currentUser = getAppUserIfPresent();
        Loan loan = this.loanAssembler.assembleFrom(loanId);
        this.businessEventNotifierService.notifyBusinessEventToBeExecuted(BUSINESS_EVENTS.LOAN_INTEREST_RECALCULATION,
                constructEntityMap(BUSINESS_ENTITY.LOAN, loan));
        CalendarInstance restCalendarInstance = null;
        CalendarInstance compoundingCalendarInstance = null;
        ApplicationCurrency applicationCurrency = null;
        LocalDate calculatedRepaymentsStartingFromDate = null;
        List<Holiday> holidays = null;
        boolean isHolidayEnabled = false;
        WorkingDays workingDays = null;
        LocalDate recalculateFrom = null;
        Long overdurPenaltyWaitPeriod = null;
        final List<Long> existingTransactionIds = new ArrayList<>();
        final List<Long> existingReversedTransactionIds = new ArrayList<>();
        if (loan.repaymentScheduleDetail().isInterestRecalculationEnabled()) {
            restCalendarInstance = calendarInstanceRepository.findCalendarInstaneByEntityId(loan.loanInterestRecalculationDetailId(),
                    CalendarEntityType.LOAN_RECALCULATION_REST_DETAIL.getValue());
            compoundingCalendarInstance = calendarInstanceRepository.findCalendarInstaneByEntityId(
                    loan.loanInterestRecalculationDetailId(), CalendarEntityType.LOAN_RECALCULATION_COMPOUNDING_DETAIL.getValue());

            final MonetaryCurrency currency = loan.getCurrency();
            applicationCurrency = this.applicationCurrencyRepository.findOneWithNotFoundDetection(currency);
            final CalendarInstance calendarInstance = this.calendarInstanceRepository.findCalendarInstaneByEntityId(loan.getId(),
                    CalendarEntityType.LOANS.getValue());
            calculatedRepaymentsStartingFromDate = this.loanAccountDomainService.getCalculatedRepaymentsStartingFromDate(
                    loan.getDisbursementDate(), loan, calendarInstance);

            isHolidayEnabled = this.configurationDomainService.isRescheduleRepaymentsOnHolidaysEnabled();
            holidays = this.holidayRepository.findByOfficeIdAndGreaterThanDate(loan.getOfficeId(), loan.getDisbursementDate().toDate());
            workingDays = this.workingDaysRepository.findOne();
            overdurPenaltyWaitPeriod = this.configurationDomainService.retrievePenaltyWaitPeriod();
        }
        HolidayDetailDTO holidayDetailDTO = new HolidayDetailDTO(isHolidayEnabled, holidays, workingDays);
        ScheduleGeneratorDTO generatorDTO = new ScheduleGeneratorDTO(loanScheduleFactory, applicationCurrency,
                calculatedRepaymentsStartingFromDate, holidayDetailDTO, restCalendarInstance, compoundingCalendarInstance, recalculateFrom,
                overdurPenaltyWaitPeriod);

        ChangedTransactionDetail changedTransactionDetail = loan.recalculateScheduleFromLastTransaction(generatorDTO,
                existingTransactionIds, existingReversedTransactionIds, currentUser);

        saveLoanWithDataIntegrityViolationChecks(loan);

        if (changedTransactionDetail != null) {
            for (final Map.Entry<Long, LoanTransaction> mapEntry : changedTransactionDetail.getNewTransactionMappings().entrySet()) {
                this.loanTransactionRepository.save(mapEntry.getValue());
                this.accountTransfersWritePlatformService.updateLoanTransaction(mapEntry.getKey(), mapEntry.getValue());
            }
        }
        postJournalEntries(loan, existingTransactionIds, existingReversedTransactionIds);
        this.loanAccountDomainService.recalculateAccruals(loan);
        this.businessEventNotifierService.notifyBusinessEventWasExecuted(BUSINESS_EVENTS.LOAN_INTEREST_RECALCULATION,
                constructEntityMap(BUSINESS_ENTITY.LOAN, loan));
    }

    @Override
    public CommandProcessingResult recoverFromGuarantor(final Long loanId) {
        final Loan loan = this.loanAssembler.assembleFrom(loanId);
        this.guarantorDomainService.transaferFundsFromGuarantor(loan);
        return new CommandProcessingResultBuilder().withLoanId(loanId).build();
    }

    private void updateLoanTransaction(final Long loanTransactionId, final LoanTransaction newLoanTransaction) {
        final AccountTransferTransaction transferTransaction = this.accountTransferRepository.findByToLoanTransactionId(loanTransactionId);
        if (transferTransaction != null) {
            transferTransaction.updateToLoanTransaction(newLoanTransaction);
            this.accountTransferRepository.save(transferTransaction);
        }
    }

    private void createLoanScheduleArchive(final Loan loan, final ScheduleGeneratorDTO scheduleGeneratorDTO) {
        LoanScheduleModel loanScheduleModel = loan.regenerateScheduleModel(scheduleGeneratorDTO);
        List<LoanRepaymentScheduleInstallment> installments = retrieveRepaymentScheduleFromModel(loanScheduleModel);
        this.loanScheduleHistoryWritePlatformService.createAndSaveLoanScheduleArchive(installments, loan, null);

    }

    private void regenerateScheduleOnDisbursement(final JsonCommand command, final Loan loan, final boolean recalculateSchedule,
            final ScheduleGeneratorDTO scheduleGeneratorDTO) {
        AppUser currentUser = getAppUserIfPresent();
        final LocalDate actualDisbursementDate = command.localDateValueOfParameterNamed("actualDisbursementDate");
        BigDecimal emiAmount = command.bigDecimalValueOfParameterNamed(LoanApiConstants.emiAmountParameterName);
        loan.regenerateScheduleOnDisbursement(scheduleGeneratorDTO, recalculateSchedule, actualDisbursementDate, emiAmount, currentUser);
    }

    private List<LoanRepaymentScheduleInstallment> retrieveRepaymentScheduleFromModel(LoanScheduleModel model) {
        final List<LoanRepaymentScheduleInstallment> installments = new ArrayList<>();
        for (final LoanScheduleModelPeriod scheduledLoanInstallment : model.getPeriods()) {
            if (scheduledLoanInstallment.isRepaymentPeriod()) {
                final LoanRepaymentScheduleInstallment installment = new LoanRepaymentScheduleInstallment(null,
                        scheduledLoanInstallment.periodNumber(), scheduledLoanInstallment.periodFromDate(),
                        scheduledLoanInstallment.periodDueDate(), scheduledLoanInstallment.principalDue(),
                        scheduledLoanInstallment.interestDue(), scheduledLoanInstallment.feeChargesDue(),
                        scheduledLoanInstallment.penaltyChargesDue(), scheduledLoanInstallment.isRecalculatedInterestComponent());
                installments.add(installment);
            }
        }
        return installments;
    }

    @Override
    @Transactional
    public CommandProcessingResult makeLoanRefund(Long loanId, JsonCommand command) {
        // TODO Auto-generated method stub

        this.loanEventApiJsonValidator.validateNewRefundTransaction(command.json());

        final LocalDate transactionDate = command.localDateValueOfParameterNamed("transactionDate");

        // checkRefundDateIsAfterAtLeastOneRepayment(loanId, transactionDate);

        final BigDecimal transactionAmount = command.bigDecimalValueOfParameterNamed("transactionAmount");
        checkIfLoanIsPaidInAdvance(loanId, transactionAmount);

        final Map<String, Object> changes = new LinkedHashMap<>();
        changes.put("transactionDate", command.stringValueOfParameterNamed("transactionDate"));
        changes.put("transactionAmount", command.stringValueOfParameterNamed("transactionAmount"));
        changes.put("locale", command.locale());
        changes.put("dateFormat", command.dateFormat());

        final String noteText = command.stringValueOfParameterNamed("note");
        if (StringUtils.isNotBlank(noteText)) {
            changes.put("note", noteText);
        }

        final PaymentDetail paymentDetail = null;

        final CommandProcessingResultBuilder commandProcessingResultBuilder = new CommandProcessingResultBuilder();

        this.loanAccountDomainService.makeRefundForActiveLoan(loanId, commandProcessingResultBuilder, transactionDate, transactionAmount,
                paymentDetail, noteText, null);

        return commandProcessingResultBuilder.withCommandId(command.commandId()) //
                .withLoanId(loanId) //
                .with(changes) //
                .build();

    }

    private void checkIfLoanIsPaidInAdvance(final Long loanId, final BigDecimal transactionAmount) {
        BigDecimal overpaid = this.loanReadPlatformService.retrieveTotalPaidInAdvance(loanId).getPaidInAdvance();

        if (overpaid == null || overpaid.equals(new BigDecimal(0)) || transactionAmount.floatValue() > overpaid.floatValue()) {
            if (overpaid == null) overpaid = BigDecimal.ZERO;
            throw new InvalidPaidInAdvanceAmountException(overpaid.toPlainString());
        }
    }

    private AppUser getAppUserIfPresent() {
        AppUser user = null;
        if (this.context != null) {
            user = this.context.getAuthenticatedUserIfPresent();
        }
        return user;
    }

    private Map<BUSINESS_ENTITY, Object> constructEntityMap(final BUSINESS_ENTITY entityEvent, Object entity) {
        Map<BUSINESS_ENTITY, Object> map = new HashMap<>(1);
        map.put(entityEvent, entity);
        return map;
    }

}<|MERGE_RESOLUTION|>--- conflicted
+++ resolved
@@ -2620,11 +2620,7 @@
         }
         if (totalDisbursedAmount.compareTo(loan.getApprovedPrincipal()) == 0) {
             final String errorMessage = "loan.disbursement.cannot.be.a.edited";
-<<<<<<< HEAD
             throw new LoanMultiDisbursementException(errorMessage);
-=======
-            throw new LoanMultiDisbursementException(LoanApiConstants.disbursementDataParameterName, errorMessage);
->>>>>>> 6beac91d
         }
     }
 
