/**
 * This Source Code Form is subject to the terms of the Mozilla Public
 * License, v. 2.0. If a copy of the MPL was not distributed with this file,
 * You can obtain one at http://mozilla.org/MPL/2.0/.
 */
package org.mifosplatform.portfolio.loanaccount.service;

import java.math.BigDecimal;
import java.util.ArrayList;
import java.util.Arrays;
import java.util.Collection;
import java.util.LinkedHashMap;
import java.util.List;
import java.util.Map;
import java.util.Set;

import org.apache.commons.lang.StringUtils;
import org.joda.time.LocalDate;
import org.mifosplatform.accounting.journalentry.service.JournalEntryWritePlatformService;
import org.mifosplatform.infrastructure.configuration.domain.ConfigurationDomainService;
import org.mifosplatform.infrastructure.core.api.JsonCommand;
import org.mifosplatform.infrastructure.core.data.CommandProcessingResult;
import org.mifosplatform.infrastructure.core.data.CommandProcessingResultBuilder;
import org.mifosplatform.infrastructure.jobs.annotation.CronTarget;
import org.mifosplatform.infrastructure.jobs.service.JobName;
import org.mifosplatform.infrastructure.security.service.PlatformSecurityContext;
import org.mifosplatform.organisation.holiday.domain.Holiday;
import org.mifosplatform.organisation.holiday.domain.HolidayRepository;
import org.mifosplatform.organisation.monetary.domain.ApplicationCurrency;
import org.mifosplatform.organisation.monetary.domain.ApplicationCurrencyRepositoryWrapper;
import org.mifosplatform.organisation.monetary.domain.MonetaryCurrency;
import org.mifosplatform.organisation.monetary.domain.Money;
import org.mifosplatform.organisation.office.domain.Office;
import org.mifosplatform.organisation.staff.domain.Staff;
import org.mifosplatform.organisation.workingdays.domain.WorkingDays;
import org.mifosplatform.organisation.workingdays.domain.WorkingDaysRepositoryWrapper;
import org.mifosplatform.portfolio.accountdetails.domain.AccountType;
import org.mifosplatform.portfolio.calendar.domain.Calendar;
import org.mifosplatform.portfolio.calendar.domain.CalendarEntityType;
import org.mifosplatform.portfolio.calendar.domain.CalendarInstance;
import org.mifosplatform.portfolio.calendar.domain.CalendarInstanceRepository;
import org.mifosplatform.portfolio.calendar.service.CalendarUtils;
import org.mifosplatform.portfolio.charge.domain.Charge;
import org.mifosplatform.portfolio.charge.domain.ChargeRepositoryWrapper;
import org.mifosplatform.portfolio.charge.exception.LoanChargeCannotBeDeletedException;
import org.mifosplatform.portfolio.charge.exception.LoanChargeCannotBeDeletedException.LOAN_CHARGE_CANNOT_BE_DELETED_REASON;
import org.mifosplatform.portfolio.charge.exception.LoanChargeCannotBeUpdatedException;
import org.mifosplatform.portfolio.charge.exception.LoanChargeCannotBeUpdatedException.LOAN_CHARGE_CANNOT_BE_UPDATED_REASON;
import org.mifosplatform.portfolio.charge.exception.LoanChargeCannotBeWaivedException;
import org.mifosplatform.portfolio.charge.exception.LoanChargeCannotBeWaivedException.LOAN_CHARGE_CANNOT_BE_WAIVED_REASON;
import org.mifosplatform.portfolio.charge.exception.LoanChargeNotFoundException;
import org.mifosplatform.portfolio.client.domain.Client;
import org.mifosplatform.portfolio.client.exception.ClientNotActiveException;
import org.mifosplatform.portfolio.collectionsheet.command.CollectionSheetBulkDisbursalCommand;
import org.mifosplatform.portfolio.collectionsheet.command.CollectionSheetBulkRepaymentCommand;
import org.mifosplatform.portfolio.collectionsheet.command.SingleDisbursalCommand;
import org.mifosplatform.portfolio.collectionsheet.command.SingleRepaymentCommand;
import org.mifosplatform.portfolio.group.domain.Group;
import org.mifosplatform.portfolio.group.exception.GroupNotActiveException;
import org.mifosplatform.portfolio.loanaccount.command.LoanUpdateCommand;
import org.mifosplatform.portfolio.loanaccount.domain.ChangedTransactionDetail;
import org.mifosplatform.portfolio.loanaccount.domain.DefaultLoanLifecycleStateMachine;
import org.mifosplatform.portfolio.loanaccount.domain.Loan;
import org.mifosplatform.portfolio.loanaccount.domain.LoanAccountDomainService;
import org.mifosplatform.portfolio.loanaccount.domain.LoanCharge;
import org.mifosplatform.portfolio.loanaccount.domain.LoanChargeRepository;
import org.mifosplatform.portfolio.loanaccount.domain.LoanLifecycleStateMachine;
import org.mifosplatform.portfolio.loanaccount.domain.LoanRepository;
import org.mifosplatform.portfolio.loanaccount.domain.LoanStatus;
import org.mifosplatform.portfolio.loanaccount.domain.LoanTransaction;
import org.mifosplatform.portfolio.loanaccount.domain.LoanTransactionRepository;
import org.mifosplatform.portfolio.loanaccount.exception.LoanDisbursalException;
import org.mifosplatform.portfolio.loanaccount.exception.LoanOfficerAssignmentException;
import org.mifosplatform.portfolio.loanaccount.exception.LoanOfficerUnassignmentException;
import org.mifosplatform.portfolio.loanaccount.exception.LoanTransactionNotFoundException;
import org.mifosplatform.portfolio.loanaccount.loanschedule.domain.LoanScheduleGeneratorFactory;
import org.mifosplatform.portfolio.loanaccount.serialization.LoanEventApiJsonValidator;
import org.mifosplatform.portfolio.loanaccount.serialization.LoanUpdateCommandFromApiJsonDeserializer;
import org.mifosplatform.portfolio.loanproduct.data.LoanProductData;
import org.mifosplatform.portfolio.loanproduct.domain.LoanProductRelatedDetail;
import org.mifosplatform.portfolio.loanproduct.exception.InvalidCurrencyException;
import org.mifosplatform.portfolio.loanproduct.service.LoanProductReadPlatformService;
import org.mifosplatform.portfolio.note.domain.Note;
import org.mifosplatform.portfolio.note.domain.NoteRepository;
import org.mifosplatform.portfolio.paymentdetail.domain.PaymentDetail;
import org.mifosplatform.portfolio.paymentdetail.service.PaymentDetailWritePlatformService;
import org.mifosplatform.useradministration.domain.AppUser;
import org.springframework.beans.factory.annotation.Autowired;
import org.springframework.stereotype.Service;
import org.springframework.transaction.annotation.Transactional;
import org.springframework.util.CollectionUtils;

@Service
public class LoanWritePlatformServiceJpaRepositoryImpl implements LoanWritePlatformService {

    private final PlatformSecurityContext context;
    private final LoanEventApiJsonValidator loanEventApiJsonValidator;
    private final LoanUpdateCommandFromApiJsonDeserializer loanUpdateCommandFromApiJsonDeserializer;
    private final LoanRepository loanRepository;
    private final LoanAccountDomainService loanAccountDomainService;
    private final NoteRepository noteRepository;
    private final LoanTransactionRepository loanTransactionRepository;
    private final LoanAssembler loanAssembler;
    private final ChargeRepositoryWrapper chargeRepository;
    private final LoanChargeRepository loanChargeRepository;
    private final ApplicationCurrencyRepositoryWrapper applicationCurrencyRepository;
    private final JournalEntryWritePlatformService journalEntryWritePlatformService;
    private final LoanScheduleGeneratorFactory loanScheduleFactory;
    private final CalendarInstanceRepository calendarInstanceRepository;
    private final PaymentDetailWritePlatformService paymentDetailWritePlatformService;
    private final HolidayRepository holidayRepository;
    private final ConfigurationDomainService configurationDomainService;
    private final WorkingDaysRepositoryWrapper workingDaysRepository;
    private final LoanProductReadPlatformService loanProductReadPlatformService;

    @Autowired
    public LoanWritePlatformServiceJpaRepositoryImpl(final PlatformSecurityContext context,
            final LoanEventApiJsonValidator loanEventApiJsonValidator,
            final LoanUpdateCommandFromApiJsonDeserializer loanUpdateCommandFromApiJsonDeserializer, final LoanAssembler loanAssembler,
            final LoanRepository loanRepository, final LoanAccountDomainService loanAccountDomainService,
            final LoanTransactionRepository loanTransactionRepository, final NoteRepository noteRepository,
            final ChargeRepositoryWrapper chargeRepository, final LoanChargeRepository loanChargeRepository,
            final ApplicationCurrencyRepositoryWrapper applicationCurrencyRepository,
            final JournalEntryWritePlatformService journalEntryWritePlatformService,
            final LoanScheduleGeneratorFactory loanScheduleFactory, final CalendarInstanceRepository calendarInstanceRepository,
            final PaymentDetailWritePlatformService paymentDetailWritePlatformService, final HolidayRepository holidayRepository,
            final ConfigurationDomainService configurationDomainService, final WorkingDaysRepositoryWrapper workingDaysRepository,
            final LoanProductReadPlatformService loanProductReadPlatformService) {
        this.context = context;
        this.loanEventApiJsonValidator = loanEventApiJsonValidator;
        this.loanAssembler = loanAssembler;
        this.loanRepository = loanRepository;
        this.loanAccountDomainService = loanAccountDomainService;
        this.loanTransactionRepository = loanTransactionRepository;
        this.noteRepository = noteRepository;
        this.chargeRepository = chargeRepository;
        this.loanChargeRepository = loanChargeRepository;
        this.applicationCurrencyRepository = applicationCurrencyRepository;
        this.journalEntryWritePlatformService = journalEntryWritePlatformService;
        this.loanUpdateCommandFromApiJsonDeserializer = loanUpdateCommandFromApiJsonDeserializer;
        this.loanScheduleFactory = loanScheduleFactory;
        this.calendarInstanceRepository = calendarInstanceRepository;
        this.paymentDetailWritePlatformService = paymentDetailWritePlatformService;
        this.holidayRepository = holidayRepository;
        this.configurationDomainService = configurationDomainService;
        this.workingDaysRepository = workingDaysRepository;
        this.loanProductReadPlatformService = loanProductReadPlatformService;
    }

    private LoanLifecycleStateMachine defaultLoanLifecycleStateMachine() {
        final List<LoanStatus> allowedLoanStatuses = Arrays.asList(LoanStatus.values());
        return new DefaultLoanLifecycleStateMachine(allowedLoanStatuses);
    }

    @Transactional
    @Override
    public CommandProcessingResult disburseLoan(final Long loanId, final JsonCommand command) {

        final AppUser currentUser = this.context.authenticatedUser();

        this.loanEventApiJsonValidator.validateDisbursement(command.json());

        final Loan loan = this.loanAssembler.assembleFrom(loanId);
        checkClientOrGroupActive(loan);

        // check for product mix validations
        checkForProductMixRestrictions(loan);

        // validate actual disbursement date against meeting date
        final CalendarInstance calendarInstance = this.calendarInstanceRepository.findCalendarInstaneByLoanId(loan.getId(),
                CalendarEntityType.LOANS.getValue());
        if (loan.isSyncDisbursementWithMeeting()) {

            final LocalDate actualDisbursementDate = command.localDateValueOfParameterNamed("actualDisbursementDate");
            this.loanEventApiJsonValidator.validateDisbursementDateWithMeetingDate(actualDisbursementDate, calendarInstance);
        }

        final MonetaryCurrency currency = loan.getCurrency();
        final ApplicationCurrency applicationCurrency = this.applicationCurrencyRepository.findOneWithNotFoundDetection(currency);

        final List<Long> existingTransactionIds = new ArrayList<Long>();
        final List<Long> existingReversedTransactionIds = new ArrayList<Long>();

        final Map<String, Object> changes = new LinkedHashMap<String, Object>();

        final PaymentDetail paymentDetail = this.paymentDetailWritePlatformService.createAndPersistPaymentDetail(command, changes);

        // Recalculate first repayment date based in actual disbursement date.
        final LocalDate actualDisbursementDate = command.localDateValueOfParameterNamed("actualDisbursementDate");
        final LocalDate calculatedRepaymentsStartingFromDate = getCalculatedRepaymentsStartingFromDate(actualDisbursementDate, loan,
                calendarInstance);
        final boolean isHolidayEnabled = this.configurationDomainService.isRescheduleRepaymentsOnHolidaysEnabled();
        final List<Holiday> holidays = this.holidayRepository.findByOfficeIdAndGreaterThanDate(loan.getOfficeId(),
                actualDisbursementDate.toDate());
        final WorkingDays workingDays = this.workingDaysRepository.findOne();
        final boolean allowTransactionsOnHoliday = this.configurationDomainService.allowTransactionsOnHolidayEnabled();
        final boolean allowTransactionsOnNonWorkingDay = this.configurationDomainService.allowTransactionsOnNonWorkingDayEnabled();
        updateLoanCounters(loan, actualDisbursementDate);

        loan.disburse(this.loanScheduleFactory, currentUser, command, applicationCurrency, existingTransactionIds,
                existingReversedTransactionIds, changes, paymentDetail, calculatedRepaymentsStartingFromDate, isHolidayEnabled, holidays,
                workingDays, allowTransactionsOnHoliday, allowTransactionsOnNonWorkingDay);

        if (!changes.isEmpty()) {
            this.loanRepository.save(loan);

            final String noteText = command.stringValueOfParameterNamed("note");
            if (StringUtils.isNotBlank(noteText)) {
                final Note note = Note.loanNote(loan, noteText);
                this.noteRepository.save(note);
            }

            postJournalEntries(loan, existingTransactionIds, existingReversedTransactionIds);
        }

        return new CommandProcessingResultBuilder() //
                .withCommandId(command.commandId()) //
                .withEntityId(loan.getId()) //
                .withOfficeId(loan.getOfficeId()) //
                .withClientId(loan.getClientId()) //
                .withGroupId(loan.getGroupId()) //
                .withLoanId(loanId) //
                .with(changes) //
                .build();
    }

    private LocalDate getCalculatedRepaymentsStartingFromDate(final LocalDate actualDisbursementDate, final Loan loan,
            final CalendarInstance calendarInstance) {
        final Calendar calendar = calendarInstance == null ? null : calendarInstance.getCalendar();
        LocalDate calculatedRepaymentsStartingFromDate = loan.getExpectedFirstRepaymentOnDate();
        if (calendar != null) {// sync repayments

            // TODO: AA - user provided first repayment date takes precedence
            // over recalculated meeting date
            if (calculatedRepaymentsStartingFromDate == null) {
                // FIXME: AA - Possibility of having next meeting date
                // immediately after disbursement date,
                // need to have minimum number of days gap between disbursement
                // and first repayment date.
                final LoanProductRelatedDetail repaymentScheduleDetails = loan.repaymentScheduleDetail();
                if (repaymentScheduleDetails != null) {// Not expecting to be
                                                       // null
                    final Integer repayEvery = repaymentScheduleDetails.getRepayEvery();
                    final String frequency = CalendarUtils.getMeetingFrequencyFromPeriodFrequencyType(repaymentScheduleDetails
                            .getRepaymentPeriodFrequencyType());
<<<<<<< HEAD
                    calculatedRepaymentsStartingFromDate = CalendarHelper.getFirstRepaymentMeetingDate(calendar, actualDisbursementDate,
                            repayEvery, frequency);
=======
                    calculatedRepaymentsStartingFromDate = CalendarUtils.getFirstRepaymentMeetingDate(calendar, actualDisbursementDate, repayEvery,
                            frequency);
>>>>>>> 28bbd361
                }
            }
        }
        return calculatedRepaymentsStartingFromDate;
    }

    /****
     * TODO Vishwas: Pair with Ashok and re-factor collection sheet code-base
     *****/
    @Transactional
    @Override
    public Map<String, Object> bulkLoanDisbursal(final JsonCommand command, final CollectionSheetBulkDisbursalCommand bulkDisbursalCommand) {
        final AppUser currentUser = this.context.authenticatedUser();

        final SingleDisbursalCommand[] disbursalCommand = bulkDisbursalCommand.getDisburseTransactions();
        final Map<String, Object> changes = new LinkedHashMap<String, Object>();
        if (disbursalCommand == null) { return changes; }

        for (int i = 0; i < disbursalCommand.length; i++) {
            final SingleDisbursalCommand singleLoanDisbursalCommand = disbursalCommand[i];

            final Loan loan = this.loanAssembler.assembleFrom(singleLoanDisbursalCommand.getLoanId());
            checkClientOrGroupActive(loan);
            final MonetaryCurrency currency = loan.getCurrency();
            final ApplicationCurrency applicationCurrency = this.applicationCurrencyRepository.findOneWithNotFoundDetection(currency);

            final List<Long> existingTransactionIds = new ArrayList<Long>();
            final List<Long> existingReversedTransactionIds = new ArrayList<Long>();

            final PaymentDetail paymentDetail = this.paymentDetailWritePlatformService.createAndPersistPaymentDetail(command, changes);

            // Bulk disbursement should happen on meeting date (mostly from
            // collection sheet).
            // FIXME: AA - this should be first meeting date based on
            // disbursement date and next available meeting dates
            // assuming repayment schedule won't regenerate because expected
            // disbursement and actual disbursement happens on same date
            final LocalDate firstRepaymentOnDate = null;
            final LocalDate actualDisbursementDate = command.localDateValueOfParameterNamed("actualDisbursementDate");
            final boolean isHolidayEnabled = this.configurationDomainService.isRescheduleRepaymentsOnHolidaysEnabled();
            final List<Holiday> holidays = this.holidayRepository.findByOfficeIdAndGreaterThanDate(loan.getOfficeId(),
                    actualDisbursementDate.toDate());
            final WorkingDays workingDays = this.workingDaysRepository.findOne();
            final boolean allowTransactionsOnHoliday = this.configurationDomainService.allowTransactionsOnHolidayEnabled();
            final boolean allowTransactionsOnNonWorkingDay = this.configurationDomainService.allowTransactionsOnNonWorkingDayEnabled();
            updateLoanCounters(loan, actualDisbursementDate);

            loan.disburse(this.loanScheduleFactory, currentUser, command, applicationCurrency, existingTransactionIds,
                    existingReversedTransactionIds, changes, paymentDetail, firstRepaymentOnDate, isHolidayEnabled, holidays, workingDays,
                    allowTransactionsOnHoliday, allowTransactionsOnNonWorkingDay);

            if (!changes.isEmpty()) {
                this.loanRepository.save(loan);

                final String noteText = command.stringValueOfParameterNamed("note");
                if (StringUtils.isNotBlank(noteText)) {
                    final Note note = Note.loanNote(loan, noteText);
                    this.noteRepository.save(note);
                }

                postJournalEntries(loan, existingTransactionIds, existingReversedTransactionIds);
            }
        }
        return changes;
    }

    @Transactional
    @Override
    public CommandProcessingResult undoLoanDisbursal(final Long loanId, final JsonCommand command) {

        final Loan loan = this.loanAssembler.assembleFrom(loanId);
        checkClientOrGroupActive(loan);
        removeLoanCycle(loan);
        final List<Long> existingTransactionIds = new ArrayList<Long>();
        final List<Long> existingReversedTransactionIds = new ArrayList<Long>();
        final Map<String, Object> changes = loan.undoDisbursal(existingTransactionIds, existingReversedTransactionIds);
        if (!changes.isEmpty()) {
            this.loanRepository.save(loan);

            final String noteText = command.stringValueOfParameterNamed("note");
            if (StringUtils.isNotBlank(noteText)) {
                final Note note = Note.loanNote(loan, noteText);
                this.noteRepository.save(note);
            }

            final MonetaryCurrency currency = loan.getCurrency();
            final ApplicationCurrency applicationCurrency = this.applicationCurrencyRepository.findOneWithNotFoundDetection(currency);

            final Map<String, Object> accountingBridgeData = loan.deriveAccountingBridgeData(applicationCurrency.toData(),
                    existingTransactionIds, existingReversedTransactionIds);
            this.journalEntryWritePlatformService.createJournalEntriesForLoan(accountingBridgeData);
        }

        return new CommandProcessingResultBuilder() //
                .withCommandId(command.commandId()) //
                .withEntityId(loan.getId()) //
                .withOfficeId(loan.getOfficeId()) //
                .withClientId(loan.getClientId()) //
                .withGroupId(loan.getGroupId()) //
                .withLoanId(loanId) //
                .with(changes) //
                .build();
    }

    @Transactional
    @Override
    public CommandProcessingResult makeLoanRepayment(final Long loanId, final JsonCommand command) {

        this.context.authenticatedUser();

        this.loanEventApiJsonValidator.validateNewRepaymentTransaction(command.json());

        final LocalDate transactionDate = command.localDateValueOfParameterNamed("transactionDate");
        final BigDecimal transactionAmount = command.bigDecimalValueOfParameterNamed("transactionAmount");
        final String txnExternalId = command.stringValueOfParameterNamedAllowingNull("externalId");

        final Map<String, Object> changes = new LinkedHashMap<String, Object>();
        changes.put("transactionDate", command.stringValueOfParameterNamed("transactionDate"));
        changes.put("transactionAmount", command.stringValueOfParameterNamed("transactionAmount"));
        changes.put("locale", command.locale());
        changes.put("dateFormat", command.dateFormat());

        final String noteText = command.stringValueOfParameterNamed("note");
        if (StringUtils.isNotBlank(noteText)) {
            changes.put("note", noteText);
        }

        final PaymentDetail paymentDetail = this.paymentDetailWritePlatformService.createAndPersistPaymentDetail(command, changes);

        final CommandProcessingResultBuilder commandProcessingResultBuilder = new CommandProcessingResultBuilder();
        this.loanAccountDomainService.makeRepayment(loanId, commandProcessingResultBuilder, transactionDate, transactionAmount,
                paymentDetail, noteText, txnExternalId);

        return commandProcessingResultBuilder.withCommandId(command.commandId()) //
                .withLoanId(loanId) //
                .with(changes) //
                .build();
    }

    @Transactional
    @Override
    public Map<String, Object> makeLoanBulkRepayment(final CollectionSheetBulkRepaymentCommand bulkRepaymentCommand) {

        this.context.authenticatedUser();
        final SingleRepaymentCommand[] repaymentCommand = bulkRepaymentCommand.getLoanTransactions();
        final Map<String, Object> changes = new LinkedHashMap<String, Object>();

        if (repaymentCommand == null) { return changes; }

        for (final SingleRepaymentCommand singleLoanRepaymentCommand : repaymentCommand) {
            /****
             * TODO Vishwas, have a re-look at this implementation, defaulting
             * it to null for now
             ***/
            final PaymentDetail paymentDetail = null;
            final CommandProcessingResultBuilder commandProcessingResultBuilder = new CommandProcessingResultBuilder();
            this.loanAccountDomainService.makeRepayment(singleLoanRepaymentCommand.getLoanId(), commandProcessingResultBuilder,
                    bulkRepaymentCommand.getTransactionDate(), singleLoanRepaymentCommand.getTransactionAmount(), paymentDetail,
                    bulkRepaymentCommand.getNote(), null);

            changes.put("bulkTransations", singleLoanRepaymentCommand);
        }
        return changes;
    }

    @Transactional
    @Override
    public CommandProcessingResult adjustLoanTransaction(final Long loanId, final Long transactionId, final JsonCommand command) {

        this.context.authenticatedUser();

        this.loanEventApiJsonValidator.validateTransaction(command.json());

        final Loan loan = this.loanAssembler.assembleFrom(loanId);
        checkClientOrGroupActive(loan);

        final LoanTransaction transactionToAdjust = this.loanTransactionRepository.findOne(transactionId);
        if (transactionToAdjust == null) { throw new LoanTransactionNotFoundException(transactionId); }

        final LocalDate transactionDate = command.localDateValueOfParameterNamed("transactionDate");
        final BigDecimal transactionAmount = command.bigDecimalValueOfParameterNamed("transactionAmount");
        final String txnExternalId = command.stringValueOfParameterNamedAllowingNull("externalId");

        final Map<String, Object> changes = new LinkedHashMap<String, Object>();
        changes.put("transactionDate", command.stringValueOfParameterNamed("transactionDate"));
        changes.put("transactionAmount", command.stringValueOfParameterNamed("transactionAmount"));
        changes.put("locale", command.locale());
        changes.put("dateFormat", command.dateFormat());

        final List<Long> existingTransactionIds = new ArrayList<Long>();
        final List<Long> existingReversedTransactionIds = new ArrayList<Long>();

        final Money transactionAmountAsMoney = Money.of(loan.getCurrency(), transactionAmount);
        final PaymentDetail paymentDetail = this.paymentDetailWritePlatformService.createPaymentDetail(command, changes);
        LoanTransaction newTransactionDetail = LoanTransaction.repayment(transactionAmountAsMoney, paymentDetail, transactionDate,
                txnExternalId);
        if (transactionToAdjust.isInterestWaiver()) {
            newTransactionDetail = LoanTransaction.waiver(loan, transactionAmountAsMoney, transactionDate);
        }

        final boolean allowTransactionsOnHoliday = this.configurationDomainService.allowTransactionsOnHolidayEnabled();
        final List<Holiday> holidays = this.holidayRepository
                .findByOfficeIdAndGreaterThanDate(loan.getOfficeId(), transactionDate.toDate());
        final WorkingDays workingDays = this.workingDaysRepository.findOne();
        final boolean allowTransactionsOnNonWorkingDay = this.configurationDomainService.allowTransactionsOnNonWorkingDayEnabled();

        final ChangedTransactionDetail changedTransactionDetail = loan.adjustExistingTransaction(newTransactionDetail,
                defaultLoanLifecycleStateMachine(), transactionToAdjust, existingTransactionIds, existingReversedTransactionIds,
                allowTransactionsOnHoliday, holidays, workingDays, allowTransactionsOnNonWorkingDay);

        if (newTransactionDetail.isGreaterThanZero(loan.getPrincpal().getCurrency())) {
            if (paymentDetail != null) {
                this.paymentDetailWritePlatformService.persistPaymentDetail(paymentDetail);
            }
            this.loanTransactionRepository.save(newTransactionDetail);
        }

        /***
         * TODO Vishwas Batch save is giving me a
         * HibernateOptimisticLockingFailureException, looping and saving for
         * the time being, not a major issue for now as this loop is entered
         * only in edge cases (when a adjustment is made before the latest
         * payment recorded against the loan)
         ***/
        if (changedTransactionDetail != null) {
            for (final LoanTransaction loanTransaction : changedTransactionDetail.getNewTransactions()) {
                this.loanTransactionRepository.save(loanTransaction);
            }
        }

        this.loanRepository.save(loan);

        final String noteText = command.stringValueOfParameterNamed("note");
        if (StringUtils.isNotBlank(noteText)) {
            changes.put("note", noteText);
            Note note = null;
            /**
             * If a new transaction is not created, associate note with the
             * transaction to be adjusted
             **/
            if (newTransactionDetail.isGreaterThanZero(loan.getPrincpal().getCurrency())) {
                note = Note.loanTransactionNote(loan, newTransactionDetail, noteText);
            } else {
                note = Note.loanTransactionNote(loan, transactionToAdjust, noteText);
            }
            this.noteRepository.save(note);
        }

        postJournalEntries(loan, existingTransactionIds, existingReversedTransactionIds);

        return new CommandProcessingResultBuilder() //
                .withCommandId(command.commandId()) //
                .withEntityId(transactionId) //
                .withOfficeId(loan.getOfficeId()) //
                .withClientId(loan.getClientId()) //
                .withGroupId(loan.getGroupId()) //
                .withLoanId(loanId) //
                .with(changes) //
                .build();
    }

    @Transactional
    @Override
    public CommandProcessingResult waiveInterestOnLoan(final Long loanId, final JsonCommand command) {

        this.context.authenticatedUser();

        this.loanEventApiJsonValidator.validateTransaction(command.json());

        final Map<String, Object> changes = new LinkedHashMap<String, Object>();
        changes.put("transactionDate", command.stringValueOfParameterNamed("transactionDate"));
        changes.put("transactionAmount", command.stringValueOfParameterNamed("transactionAmount"));
        changes.put("locale", command.locale());
        changes.put("dateFormat", command.dateFormat());
        final LocalDate transactionDate = command.localDateValueOfParameterNamed("transactionDate");
        final BigDecimal transactionAmount = command.bigDecimalValueOfParameterNamed("transactionAmount");

        final Loan loan = this.loanAssembler.assembleFrom(loanId);
        checkClientOrGroupActive(loan);

        final List<Long> existingTransactionIds = new ArrayList<Long>();
        final List<Long> existingReversedTransactionIds = new ArrayList<Long>();

        final Money transactionAmountAsMoney = Money.of(loan.getCurrency(), transactionAmount);
        final LoanTransaction waiveInterestTransaction = LoanTransaction.waiver(loan, transactionAmountAsMoney, transactionDate);

        final ChangedTransactionDetail changedTransactionDetail = loan.waiveInterest(waiveInterestTransaction,
                defaultLoanLifecycleStateMachine(), existingTransactionIds, existingReversedTransactionIds);

        this.loanTransactionRepository.save(waiveInterestTransaction);

        /***
         * TODO Vishwas Batch save is giving me a
         * HibernateOptimisticLockingFailureException, looping and saving for
         * the time being, not a major issue for now as this loop is entered
         * only in edge cases (when a waiver is made before the latest payment
         * recorded against the loan)
         ***/
        if (changedTransactionDetail != null) {
            for (final LoanTransaction loanTransaction : changedTransactionDetail.getNewTransactions()) {
                this.loanTransactionRepository.save(loanTransaction);
            }
        }

        this.loanRepository.save(loan);

        final String noteText = command.stringValueOfParameterNamed("note");
        if (StringUtils.isNotBlank(noteText)) {
            changes.put("note", noteText);
            final Note note = Note.loanTransactionNote(loan, waiveInterestTransaction, noteText);
            this.noteRepository.save(note);
        }

        postJournalEntries(loan, existingTransactionIds, existingReversedTransactionIds);

        return new CommandProcessingResultBuilder() //
                .withCommandId(command.commandId()) //
                .withEntityId(waiveInterestTransaction.getId()) //
                .withOfficeId(loan.getOfficeId()) //
                .withClientId(loan.getClientId()) //
                .withGroupId(loan.getGroupId()) //
                .withLoanId(loanId) //
                .with(changes) //
                .build();
    }

    @Transactional
    @Override
    public CommandProcessingResult writeOff(final Long loanId, final JsonCommand command) {
        final AppUser currentUser = this.context.authenticatedUser();

        this.loanEventApiJsonValidator.validateTransactionWithNoAmount(command.json());

        final Map<String, Object> changes = new LinkedHashMap<String, Object>();
        changes.put("transactionDate", command.stringValueOfParameterNamed("transactionDate"));
        changes.put("locale", command.locale());
        changes.put("dateFormat", command.dateFormat());

        final Loan loan = this.loanAssembler.assembleFrom(loanId);
        checkClientOrGroupActive(loan);
        removeLoanCycle(loan);

        final List<Long> existingTransactionIds = new ArrayList<Long>();
        final List<Long> existingReversedTransactionIds = new ArrayList<Long>();
        final LoanTransaction writeoff = loan.closeAsWrittenOff(command, defaultLoanLifecycleStateMachine(), changes,
                existingTransactionIds, existingReversedTransactionIds, currentUser);

        this.loanTransactionRepository.save(writeoff);
        this.loanRepository.save(loan);

        final String noteText = command.stringValueOfParameterNamed("note");
        if (StringUtils.isNotBlank(noteText)) {
            changes.put("note", noteText);
            final Note note = Note.loanTransactionNote(loan, writeoff, noteText);
            this.noteRepository.save(note);
        }

        postJournalEntries(loan, existingTransactionIds, existingReversedTransactionIds);

        return new CommandProcessingResultBuilder() //
                .withCommandId(command.commandId()) //
                .withEntityId(writeoff.getId()) //
                .withOfficeId(loan.getOfficeId()) //
                .withClientId(loan.getClientId()) //
                .withGroupId(loan.getGroupId()) //
                .withLoanId(loanId) //
                .with(changes) //
                .build();
    }

    @Transactional
    @Override
    public CommandProcessingResult closeLoan(final Long loanId, final JsonCommand command) {

        this.context.authenticatedUser();

        this.loanEventApiJsonValidator.validateTransactionWithNoAmount(command.json());

        final Loan loan = this.loanAssembler.assembleFrom(loanId);
        checkClientOrGroupActive(loan);

        final Map<String, Object> changes = new LinkedHashMap<String, Object>();
        changes.put("transactionDate", command.stringValueOfParameterNamed("transactionDate"));
        changes.put("locale", command.locale());
        changes.put("dateFormat", command.dateFormat());

        final List<Long> existingTransactionIds = new ArrayList<Long>();
        final List<Long> existingReversedTransactionIds = new ArrayList<Long>();

        final LoanTransaction possibleClosingTransaction = loan.close(command, defaultLoanLifecycleStateMachine(), changes,
                existingTransactionIds, existingReversedTransactionIds);
        if (possibleClosingTransaction != null) {
            this.loanTransactionRepository.save(possibleClosingTransaction);
        }
        this.loanRepository.save(loan);

        final String noteText = command.stringValueOfParameterNamed("note");
        if (StringUtils.isNotBlank(noteText)) {
            changes.put("note", noteText);
            final Note note = Note.loanNote(loan, noteText);
            this.noteRepository.save(note);
        }

        if (possibleClosingTransaction != null) {
            postJournalEntries(loan, existingTransactionIds, existingReversedTransactionIds);
        }

        CommandProcessingResult result = null;
        if (possibleClosingTransaction != null) {

            result = new CommandProcessingResultBuilder() //
                    .withCommandId(command.commandId()) //
                    .withEntityId(possibleClosingTransaction.getId()) //
                    .withOfficeId(loan.getOfficeId()) //
                    .withClientId(loan.getClientId()) //
                    .withGroupId(loan.getGroupId()) //
                    .withLoanId(loanId) //
                    .with(changes) //
                    .build();
        } else {
            result = new CommandProcessingResultBuilder() //
                    .withCommandId(command.commandId()) //
                    .withEntityId(loanId) //
                    .withOfficeId(loan.getOfficeId()) //
                    .withClientId(loan.getClientId()) //
                    .withGroupId(loan.getGroupId()) //
                    .withLoanId(loanId) //
                    .with(changes) //
                    .build();
        }

        return result;
    }

    @Transactional
    @Override
    public CommandProcessingResult closeAsRescheduled(final Long loanId, final JsonCommand command) {
        this.context.authenticatedUser();

        this.loanEventApiJsonValidator.validateTransactionWithNoAmount(command.json());

        final Loan loan = this.loanAssembler.assembleFrom(loanId);
        checkClientOrGroupActive(loan);
        removeLoanCycle(loan);

        final Map<String, Object> changes = new LinkedHashMap<String, Object>();
        changes.put("transactionDate", command.stringValueOfParameterNamed("transactionDate"));
        changes.put("locale", command.locale());
        changes.put("dateFormat", command.dateFormat());

        loan.closeAsMarkedForReschedule(command, defaultLoanLifecycleStateMachine(), changes);

        this.loanRepository.save(loan);

        final String noteText = command.stringValueOfParameterNamed("note");
        if (StringUtils.isNotBlank(noteText)) {
            changes.put("note", noteText);
            final Note note = Note.loanNote(loan, noteText);
            this.noteRepository.save(note);
        }

        return new CommandProcessingResultBuilder() //
                .withCommandId(command.commandId()) //
                .withEntityId(loanId) //
                .withOfficeId(loan.getOfficeId()) //
                .withClientId(loan.getClientId()) //
                .withGroupId(loan.getGroupId()) //
                .withLoanId(loanId) //
                .with(changes) //
                .build();
    }

    @Transactional
    @Override
    public CommandProcessingResult addLoanCharge(final Long loanId, final JsonCommand command) {

        this.context.authenticatedUser();

        this.loanEventApiJsonValidator.validateAddLoanCharge(command.json());

        final Loan loan = this.loanAssembler.assembleFrom(loanId);
        checkClientOrGroupActive(loan);

        final Long chargeDefinitionId = command.longValueOfParameterNamed("chargeId");
        final Charge chargeDefinition = this.chargeRepository.findOneWithNotFoundDetection(chargeDefinitionId);

        final LoanCharge loanCharge = LoanCharge.createNewFromJson(loan, chargeDefinition, command);

        if (!loan.hasCurrencyCodeOf(chargeDefinition.getCurrencyCode())) {
            final String errorMessage = "Charge and Loan must have the same currency.";
            throw new InvalidCurrencyException("loanCharge", "attach.to.loan", errorMessage);
        }

        final List<Long> existingTransactionIds = new ArrayList<Long>();
        final List<Long> existingReversedTransactionIds = new ArrayList<Long>();
        this.loanChargeRepository.save(loanCharge);

        final ChangedTransactionDetail changedTransactionDetail = loan.addLoanCharge(loanCharge, existingTransactionIds,
                existingReversedTransactionIds);

        // we want to apply charge transactions only for those loans charges
        // that are applied when a loan is active
        if (loan.status().isActive()) {
            final LoanTransaction applyLoanChargeTransaction = loan.handleChargeAppliedTransaction(loanCharge, null);
            this.loanTransactionRepository.save(applyLoanChargeTransaction);
            /***
             * TODO Vishwas Batch save is giving me a
             * HibernateOptimisticLockingFailureException, looping and saving
             * for the time being, not a major issue for now as this loop is
             * entered only in edge cases (when a payment is made before the
             * latest payment recorded against the loan)
             ***/
            if (changedTransactionDetail != null) {
                for (final LoanTransaction loanTransaction : changedTransactionDetail.getNewTransactions()) {
                    this.loanTransactionRepository.save(loanTransaction);
                }
            }

            this.loanRepository.save(loan);
            // we post Journal entries only for loans in active status
            postJournalEntries(loan, existingTransactionIds, existingReversedTransactionIds);
        }

        return new CommandProcessingResultBuilder() //
                .withCommandId(command.commandId()) //
                .withEntityId(loanCharge.getId()) //
                .withOfficeId(loan.getOfficeId()) //
                .withClientId(loan.getClientId()) //
                .withGroupId(loan.getGroupId()) //
                .withLoanId(loanId) //
                .build();
    }

    @Transactional
    @Override
    public CommandProcessingResult updateLoanCharge(final Long loanId, final Long loanChargeId, final JsonCommand command) {

        this.context.authenticatedUser();

        this.loanEventApiJsonValidator.validateUpdateOfLoanCharge(command.json());

        final Loan loan = this.loanAssembler.assembleFrom(loanId);
        checkClientOrGroupActive(loan);
        final LoanCharge loanCharge = retrieveLoanChargeBy(loanId, loanChargeId);

        // Charges may be edited only when the loan associated with them are
        // yet to be approved (are in submitted and pending status)
        if (!loan.status().isSubmittedAndPendingApproval()) { throw new LoanChargeCannotBeUpdatedException(
                LOAN_CHARGE_CANNOT_BE_UPDATED_REASON.LOAN_NOT_IN_SUBMITTED_AND_PENDING_APPROVAL_STAGE, loanCharge.getId()); }

        final Map<String, Object> changes = loan.updateLoanCharge(loanCharge, command);

        this.loanRepository.save(loan);

        return new CommandProcessingResultBuilder() //
                .withCommandId(command.commandId()) //
                .withEntityId(loanChargeId) //
                .withOfficeId(loan.getOfficeId()) //
                .withClientId(loan.getClientId()) //
                .withGroupId(loan.getGroupId()) //
                .withLoanId(loanId) //
                .with(changes) //
                .build();
    }

    @Transactional
    @Override
    public CommandProcessingResult waiveLoanCharge(final Long loanId, final Long loanChargeId, final JsonCommand command) {

        this.context.authenticatedUser();

        final Loan loan = this.loanAssembler.assembleFrom(loanId);
        checkClientOrGroupActive(loan);
        final LoanCharge loanCharge = retrieveLoanChargeBy(loanId, loanChargeId);

        // Charges may be waived only when the loan associated with them are
        // active
        if (!loan.status().isActive()) { throw new LoanChargeCannotBeWaivedException(LOAN_CHARGE_CANNOT_BE_WAIVED_REASON.LOAN_INACTIVE,
                loanCharge.getId()); }

        // validate loan charge is not already paid or waived
        if (loanCharge.isWaived()) {
            throw new LoanChargeCannotBeWaivedException(LOAN_CHARGE_CANNOT_BE_WAIVED_REASON.ALREADY_WAIVED, loanCharge.getId());
        } else if (loanCharge.isPaid()) { throw new LoanChargeCannotBeWaivedException(LOAN_CHARGE_CANNOT_BE_WAIVED_REASON.ALREADY_PAID,
                loanCharge.getId()); }

        final Map<String, Object> changes = new LinkedHashMap<String, Object>(3);

        final List<Long> existingTransactionIds = new ArrayList<Long>();
        final List<Long> existingReversedTransactionIds = new ArrayList<Long>();

        final LoanTransaction waiveTransaction = loan.waiveLoanCharge(loanCharge, defaultLoanLifecycleStateMachine(), changes,
                existingTransactionIds, existingReversedTransactionIds);

        this.loanTransactionRepository.save(waiveTransaction);
        this.loanRepository.save(loan);

        postJournalEntries(loan, existingTransactionIds, existingReversedTransactionIds);

        return new CommandProcessingResultBuilder() //
                .withCommandId(command.commandId()) //
                .withEntityId(loanChargeId) //
                .withOfficeId(loan.getOfficeId()) //
                .withClientId(loan.getClientId()) //
                .withGroupId(loan.getGroupId()) //
                .withLoanId(loanId) //
                .with(changes) //
                .build();
    }

    @Transactional
    @Override
    public CommandProcessingResult deleteLoanCharge(final Long loanId, final Long loanChargeId, final JsonCommand command) {

        this.context.authenticatedUser();

        final Loan loan = this.loanAssembler.assembleFrom(loanId);
        checkClientOrGroupActive(loan);
        final LoanCharge loanCharge = retrieveLoanChargeBy(loanId, loanChargeId);

        // Charges may be deleted only when the loan associated with them are
        // yet to be approved (are in submitted and pending status)
        if (!loan.status().isSubmittedAndPendingApproval()) { throw new LoanChargeCannotBeDeletedException(
                LOAN_CHARGE_CANNOT_BE_DELETED_REASON.LOAN_NOT_IN_SUBMITTED_AND_PENDING_APPROVAL_STAGE, loanCharge.getId()); }

        loan.removeLoanCharge(loanCharge);
        this.loanRepository.save(loan);

        return new CommandProcessingResultBuilder() //
                .withCommandId(command.commandId()) //
                .withEntityId(loanChargeId) //
                .withOfficeId(loan.getOfficeId()) //
                .withClientId(loan.getClientId()) //
                .withGroupId(loan.getGroupId()) //
                .withLoanId(loanId) //
                .build();
    }

    private LoanCharge retrieveLoanChargeBy(final Long loanId, final Long loanChargeId) {
        final LoanCharge loanCharge = this.loanChargeRepository.findOne(loanChargeId);
        if (loanCharge == null) { throw new LoanChargeNotFoundException(loanChargeId); }

        if (loanCharge.hasNotLoanIdentifiedBy(loanId)) { throw new LoanChargeNotFoundException(loanChargeId, loanId); }
        return loanCharge;
    }

    @Transactional
    @Override
    public CommandProcessingResult loanReassignment(final Long loanId, final JsonCommand command) {

        this.context.authenticatedUser();

        this.loanEventApiJsonValidator.validateUpdateOfLoanOfficer(command.json());

        final Long fromLoanOfficerId = command.longValueOfParameterNamed("fromLoanOfficerId");
        final Long toLoanOfficerId = command.longValueOfParameterNamed("toLoanOfficerId");

        final Staff fromLoanOfficer = this.loanAssembler.findLoanOfficerByIdIfProvided(fromLoanOfficerId);
        final Staff toLoanOfficer = this.loanAssembler.findLoanOfficerByIdIfProvided(toLoanOfficerId);
        final LocalDate dateOfLoanOfficerAssignment = command.localDateValueOfParameterNamed("assignmentDate");

        final Loan loan = this.loanAssembler.assembleFrom(loanId);
        checkClientOrGroupActive(loan);

        if (!loan.hasLoanOfficer(fromLoanOfficer)) { throw new LoanOfficerAssignmentException(loanId, fromLoanOfficerId); }

        loan.reassignLoanOfficer(toLoanOfficer, dateOfLoanOfficerAssignment);

        this.loanRepository.save(loan);

        return new CommandProcessingResultBuilder() //
                .withCommandId(command.commandId()) //
                .withEntityId(loanId) //
                .withOfficeId(loan.getOfficeId()) //
                .withClientId(loan.getClientId()) //
                .withGroupId(loan.getGroupId()) //
                .withLoanId(loanId) //
                .build();
    }

    @Transactional
    @Override
    public CommandProcessingResult bulkLoanReassignment(final JsonCommand command) {

        this.context.authenticatedUser();

        final Long fromLoanOfficerId = command.longValueOfParameterNamed("fromLoanOfficerId");
        final Long toLoanOfficerId = command.longValueOfParameterNamed("toLoanOfficerId");
        final String[] loanIds = command.arrayValueOfParameterNamed("loans");

        final LocalDate dateOfLoanOfficerAssignment = command.localDateValueOfParameterNamed("assignmentDate");

        final Staff fromLoanOfficer = this.loanAssembler.findLoanOfficerByIdIfProvided(fromLoanOfficerId);
        final Staff toLoanOfficer = this.loanAssembler.findLoanOfficerByIdIfProvided(toLoanOfficerId);

        for (final String loanIdString : loanIds) {
            final Long loanId = Long.valueOf(loanIdString);
            final Loan loan = this.loanAssembler.assembleFrom(loanId);
            checkClientOrGroupActive(loan);

            if (!loan.hasLoanOfficer(fromLoanOfficer)) { throw new LoanOfficerAssignmentException(loanId, fromLoanOfficerId); }

            loan.reassignLoanOfficer(toLoanOfficer, dateOfLoanOfficerAssignment);
            this.loanRepository.save(loan);
        }

        this.loanRepository.flush();

        return new CommandProcessingResultBuilder() //
                .withCommandId(command.commandId()) //
                .build();
    }

    @Transactional
    @Override
    public CommandProcessingResult removeLoanOfficer(final Long loanId, final JsonCommand command) {

        this.context.authenticatedUser();

        final LoanUpdateCommand loanUpdateCommand = this.loanUpdateCommandFromApiJsonDeserializer.commandFromApiJson(command.json());

        loanUpdateCommand.validate();

        final LocalDate dateOfLoanOfficerunAssigned = command.localDateValueOfParameterNamed("unassignedDate");

        final Loan loan = this.loanAssembler.assembleFrom(loanId);
        checkClientOrGroupActive(loan);

        if (loan.getLoanOfficer() == null) { throw new LoanOfficerUnassignmentException(loanId); }

        loan.removeLoanOfficer(dateOfLoanOfficerunAssigned);

        this.loanRepository.save(loan);

        return new CommandProcessingResultBuilder() //
                .withCommandId(command.commandId()) //
                .withEntityId(loanId) //
                .withOfficeId(loan.getOfficeId()) //
                .withClientId(loan.getClientId()) //
                .withGroupId(loan.getGroupId()) //
                .withLoanId(loanId) //
                .build();
    }

    private void postJournalEntries(final Loan loan, final List<Long> existingTransactionIds,
            final List<Long> existingReversedTransactionIds) {

        final MonetaryCurrency currency = loan.getCurrency();
        final ApplicationCurrency applicationCurrency = this.applicationCurrencyRepository.findOneWithNotFoundDetection(currency);

        final Map<String, Object> accountingBridgeData = loan.deriveAccountingBridgeData(applicationCurrency.toData(),
                existingTransactionIds, existingReversedTransactionIds);
        this.journalEntryWritePlatformService.createJournalEntriesForLoan(accountingBridgeData);
    }

    @Transactional
    @Override
    public void applyMeetingDateChanges(final Calendar calendar, final Collection<CalendarInstance> loanCalendarInstances) {

        final boolean isHolidayEnabled = this.configurationDomainService.isRescheduleRepaymentsOnHolidaysEnabled();
        final WorkingDays workingDays = this.workingDaysRepository.findOne();
        final Collection<Integer> loanStatuses = new ArrayList<Integer>(Arrays.asList(LoanStatus.SUBMITTED_AND_PENDING_APPROVAL.getValue(),
                LoanStatus.APPROVED.getValue(), LoanStatus.ACTIVE.getValue()));
        final Collection<Integer> loanTypes = new ArrayList<Integer>(
                Arrays.asList(AccountType.GROUP.getValue(), AccountType.JLG.getValue()));
        final Collection<Long> loanIds = new ArrayList<Long>(loanCalendarInstances.size());
        // loop through loanCalendarInstances to get loan ids
        for (final CalendarInstance calendarInstance : loanCalendarInstances) {
            loanIds.add(calendarInstance.getEntityId());
        }

        final List<Loan> loans = this.loanRepository.findByIdsAndLoanStatusAndLoanType(loanIds, loanStatuses, loanTypes);
        List<Holiday> holidays = null;
        // loop through each loan to reschedule the repayment dates
        for (final Loan loan : loans) {
            if (loan != null) {
                holidays = this.holidayRepository.findByOfficeIdAndGreaterThanDate(loan.getOfficeId(), loan.getDisbursementDate().toDate());
                loan.updateLoanRepaymentScheduleDates(calendar.getStartDateLocalDate(), calendar.getRecurrence(), isHolidayEnabled,
                        holidays, workingDays);
                this.loanRepository.save(loan);
            }
        }
    }

    private void removeLoanCycle(final Loan loan) {
        final List<Loan> loansToUpdate;
        if (loan.isGroupLoan()) {
            if (loan.loanProduct().isIncludeInBorrowerCycle()) {
                loansToUpdate = this.loanRepository.getGroupLoansToUpdateLoanCounter(loan.getCurrentLoanCounter(), loan.getGroupId(),
                        AccountType.GROUP.getValue());
            } else {
                loansToUpdate = this.loanRepository.getGroupLoansToUpdateLoanProductCounter(loan.getLoanProductLoanCounter(),
                        loan.getGroupId(), AccountType.GROUP.getValue());
            }

        } else {
            if (loan.loanProduct().isIncludeInBorrowerCycle()) {
                loansToUpdate = this.loanRepository
                        .getClientOrJLGLoansToUpdateLoanCounter(loan.getCurrentLoanCounter(), loan.getClientId());
            } else {
                loansToUpdate = this.loanRepository.getClientLoansToUpdateLoanProductCounter(loan.getLoanProductLoanCounter(),
                        loan.getClientId());
            }

        }
        if (loansToUpdate != null) {
            updateLoanCycleCounter(loansToUpdate, loan);
        }
        loan.updateClientLoanCounter(null);
        loan.updateLoanProductLoanCounter(null);

    }

    private void updateLoanCounters(final Loan loan, final LocalDate actualDisbursementDate) {

        if (loan.isGroupLoan()) {
            final List<Loan> loansToUpdateForLoanCounter = this.loanRepository.getGroupLoansDisbursedAfter(actualDisbursementDate.toDate(),
                    loan.getGroupId(), AccountType.GROUP.getValue());
            final Integer newLoanCounter = getNewGroupLoanCounter(loan);
            final Integer newLoanProductCounter = getNewGroupLoanProductCounter(loan);
            updateLoanCounter(loan, loansToUpdateForLoanCounter, newLoanCounter, newLoanProductCounter);
        } else {
            final List<Loan> loansToUpdateForLoanCounter = this.loanRepository.getClientOrJLGLoansDisbursedAfter(
                    actualDisbursementDate.toDate(), loan.getClientId());
            final Integer newLoanCounter = getNewClientOrJLGLoanCounter(loan);
            final Integer newLoanProductCounter = getNewClientOrJLGLoanProductCounter(loan);
            updateLoanCounter(loan, loansToUpdateForLoanCounter, newLoanCounter, newLoanProductCounter);
        }
    }

    private Integer getNewGroupLoanCounter(final Loan loan) {

        Integer maxClientLoanCounter = this.loanRepository.getMaxGroupLoanCounter(loan.getGroupId(), AccountType.GROUP.getValue());
        if (maxClientLoanCounter == null) {
            maxClientLoanCounter = 1;
        } else {
            maxClientLoanCounter = maxClientLoanCounter + 1;
        }
        return maxClientLoanCounter;
    }

    private Integer getNewGroupLoanProductCounter(final Loan loan) {

        Integer maxLoanProductLoanCounter = this.loanRepository.getMaxGroupLoanProductCounter(loan.loanProduct().getId(),
                loan.getGroupId(), AccountType.GROUP.getValue());
        if (maxLoanProductLoanCounter == null) {
            maxLoanProductLoanCounter = 1;
        } else {
            maxLoanProductLoanCounter = maxLoanProductLoanCounter + 1;
        }
        return maxLoanProductLoanCounter;
    }

    private void updateLoanCounter(final Loan loan, final List<Loan> loansToUpdateForLoanCounter, Integer newLoanCounter,
            Integer newLoanProductCounter) {

        final boolean includeInBorrowerCycle = loan.loanProduct().isIncludeInBorrowerCycle();
        for (final Loan loanToUpdate : loansToUpdateForLoanCounter) {
            // Update client loan counter if loan product includeInBorrowerCycle
            // is true
            if (includeInBorrowerCycle) {
                Integer currentLoanCounter = loanToUpdate.getCurrentLoanCounter();
                if (newLoanCounter > currentLoanCounter) {
                    newLoanCounter = currentLoanCounter;
                }
                loanToUpdate.updateClientLoanCounter(++currentLoanCounter);
            }

            if (loanToUpdate.loanProduct().getId().equals(loan.loanProduct().getId())) {
                Integer loanProductLoanCounter = loanToUpdate.getLoanProductLoanCounter();
                if (newLoanProductCounter > loanProductLoanCounter) {
                    newLoanProductCounter = loanProductLoanCounter;
                }
                loanToUpdate.updateLoanProductLoanCounter(++loanProductLoanCounter);
            }
        }

        if (includeInBorrowerCycle) {
            loan.updateClientLoanCounter(newLoanCounter);
        } else {
            loan.updateClientLoanCounter(null);
        }
        loan.updateLoanProductLoanCounter(newLoanProductCounter);
        this.loanRepository.save(loansToUpdateForLoanCounter);
    }

    private Integer getNewClientOrJLGLoanCounter(final Loan loan) {

        Integer maxClientLoanCounter = this.loanRepository.getMaxClientOrJLGLoanCounter(loan.getClientId());
        if (maxClientLoanCounter == null) {
            maxClientLoanCounter = 1;
        } else {
            maxClientLoanCounter = maxClientLoanCounter + 1;
        }
        return maxClientLoanCounter;
    }

    private Integer getNewClientOrJLGLoanProductCounter(final Loan loan) {

        Integer maxLoanProductLoanCounter = this.loanRepository.getMaxClientOrJLGLoanProductCounter(loan.loanProduct().getId(),
                loan.getClientId());
        if (maxLoanProductLoanCounter == null) {
            maxLoanProductLoanCounter = 1;
        } else {
            maxLoanProductLoanCounter = maxLoanProductLoanCounter + 1;
        }
        return maxLoanProductLoanCounter;
    }

    private void updateLoanCycleCounter(final List<Loan> loansToUpdate, final Loan loan) {

        final Integer currentLoancounter = loan.getCurrentLoanCounter();
        final Integer currentLoanProductCounter = loan.getLoanProductLoanCounter();

        for (final Loan loanToUpdate : loansToUpdate) {
            if (loan.loanProduct().isIncludeInBorrowerCycle()) {
                Integer runningLoancounter = loanToUpdate.getCurrentLoanCounter();
                if (runningLoancounter > currentLoancounter) {
                    loanToUpdate.updateClientLoanCounter(--runningLoancounter);
                }
            }
            if (loan.loanProduct().getId().equals(loanToUpdate.loanProduct().getId())) {
                Integer runningLoanProductCounter = loanToUpdate.getLoanProductLoanCounter();
                if (runningLoanProductCounter > currentLoanProductCounter) {
                    loanToUpdate.updateLoanProductLoanCounter(--runningLoanProductCounter);
                }
            }
        }
        this.loanRepository.save(loansToUpdate);
    }

    @Transactional
    @Override
    @CronTarget(jobName = JobName.APPLY_HOLIDAYS_TO_LOANS)
    public void applyHolidaysToLoans() {

        final boolean isHolidayEnabled = this.configurationDomainService.isRescheduleRepaymentsOnHolidaysEnabled();

        if (!isHolidayEnabled) { return; }

        final Collection<Integer> loanStatuses = new ArrayList<Integer>(Arrays.asList(LoanStatus.SUBMITTED_AND_PENDING_APPROVAL.getValue(),
                LoanStatus.APPROVED.getValue(), LoanStatus.ACTIVE.getValue()));
        // Get all Holidays which are yet to applied to loans
        final List<Holiday> holidays = this.holidayRepository.findUnprocessed();

        // Loop through all holidays
        for (final Holiday holiday : holidays) {
            // All offices to which holiday is applied
            final Set<Office> offices = holiday.getOffices();
            final Collection<Long> officeIds = new ArrayList<Long>(offices.size());
            for (final Office office : offices) {
                officeIds.add(office.getId());
            }

            // get all loans
            final List<Loan> loans = new ArrayList<Loan>();
            // get all individual and jlg loans
            loans.addAll(this.loanRepository.findByClientOfficeIdsAndLoanStatus(officeIds, loanStatuses));
            // FIXME: AA optimize to get all client and group loans belongs to a
            // office id
            // get all group loans
            loans.addAll(this.loanRepository.findByGroupOfficeIdsAndLoanStatus(officeIds, loanStatuses));

            for (final Loan loan : loans) {
                // apply holiday
                loan.applyHolidayToRepaymentScheduleDates(holiday);
            }
            this.loanRepository.save(loans);
            holiday.processed();
        }
        this.holidayRepository.save(holidays);
    }

    private void checkForProductMixRestrictions(final Loan loan) {

        final List<Long> activeLoansLoanProductIds;
        final Long productId = loan.loanProduct().getId();

        if (loan.isGroupLoan()) {
            activeLoansLoanProductIds = this.loanRepository.findActiveLoansLoanProductIdsByGroup(loan.getGroupId(),
                    LoanStatus.ACTIVE.getValue());
        } else {
            activeLoansLoanProductIds = this.loanRepository.findActiveLoansLoanProductIdsByClient(loan.getClientId(),
                    LoanStatus.ACTIVE.getValue());
        }
        checkForProductMixRestrictions(activeLoansLoanProductIds, productId, loan.loanProduct().productName());
    }

    private void checkForProductMixRestrictions(final List<Long> activeLoansLoanProductIds, final Long productId, final String productName) {

        if (!CollectionUtils.isEmpty(activeLoansLoanProductIds)) {
            final Collection<LoanProductData> restrictedPrdouctsList = this.loanProductReadPlatformService
                    .retrieveRestrictedProductsForMix(productId);
            for (final LoanProductData restrictedProduct : restrictedPrdouctsList) {
                if (activeLoansLoanProductIds.contains(restrictedProduct.getId())) { throw new LoanDisbursalException(productName,
                        restrictedProduct.getName()); }
            }
        }
    }

    private void checkClientOrGroupActive(final Loan loan) {
        final Client client = loan.client();
        if (client != null) {
            if (client.isNotActive()) { throw new ClientNotActiveException(client.getId()); }
        }
        final Group group = loan.group();
        if (group != null) {
            if (group.isNotActive()) { throw new GroupNotActiveException(group.getId()); }
        }
    }
}<|MERGE_RESOLUTION|>--- conflicted
+++ resolved
@@ -243,13 +243,8 @@
                     final Integer repayEvery = repaymentScheduleDetails.getRepayEvery();
                     final String frequency = CalendarUtils.getMeetingFrequencyFromPeriodFrequencyType(repaymentScheduleDetails
                             .getRepaymentPeriodFrequencyType());
-<<<<<<< HEAD
-                    calculatedRepaymentsStartingFromDate = CalendarHelper.getFirstRepaymentMeetingDate(calendar, actualDisbursementDate,
-                            repayEvery, frequency);
-=======
                     calculatedRepaymentsStartingFromDate = CalendarUtils.getFirstRepaymentMeetingDate(calendar, actualDisbursementDate, repayEvery,
                             frequency);
->>>>>>> 28bbd361
                 }
             }
         }
