/**
 * This Source Code Form is subject to the terms of the Mozilla Public
 * License, v. 2.0. If a copy of the MPL was not distributed with this file,
 * You can obtain one at http://mozilla.org/MPL/2.0/.
 */
package org.mifosplatform.portfolio.loanaccount.loanschedule.domain;

import java.math.BigDecimal;
import java.math.MathContext;
import java.math.RoundingMode;
import java.util.Date;
import java.util.List;

import org.joda.time.Days;
import org.joda.time.LocalDate;
import org.joda.time.Period;
import org.joda.time.PeriodType;
import org.mifosplatform.organisation.monetary.domain.ApplicationCurrency;
import org.mifosplatform.organisation.monetary.domain.MonetaryCurrency;
import org.mifosplatform.organisation.monetary.domain.Money;
import org.mifosplatform.portfolio.calendar.domain.CalendarInstance;
import org.mifosplatform.portfolio.common.domain.DayOfWeekType;
import org.mifosplatform.portfolio.common.domain.DaysInMonthType;
import org.mifosplatform.portfolio.common.domain.DaysInYearType;
import org.mifosplatform.portfolio.common.domain.NthDayType;
import org.mifosplatform.portfolio.common.domain.PeriodFrequencyType;
import org.mifosplatform.portfolio.loanaccount.data.DisbursementData;
import org.mifosplatform.portfolio.loanaccount.data.LoanTermVariationsData;
import org.mifosplatform.portfolio.loanaccount.domain.LoanInterestRecalculationDetails;
import org.mifosplatform.portfolio.loanproduct.domain.AmortizationMethod;
import org.mifosplatform.portfolio.loanproduct.domain.InterestCalculationPeriodMethod;
import org.mifosplatform.portfolio.loanproduct.domain.InterestMethod;
import org.mifosplatform.portfolio.loanproduct.domain.InterestRecalculationCompoundingMethod;
import org.mifosplatform.portfolio.loanproduct.domain.LoanProductRelatedDetail;
import org.mifosplatform.portfolio.loanproduct.domain.LoanRescheduleStrategyMethod;
import org.mifosplatform.portfolio.loanproduct.domain.RecalculationFrequencyType;

public final class LoanApplicationTerms {

    private final ApplicationCurrency currency;
    private Integer loanTermFrequency;
    private final PeriodFrequencyType loanTermPeriodFrequencyType;
    private Integer numberOfRepayments;
    private final Integer repaymentEvery;
    private final PeriodFrequencyType repaymentPeriodFrequencyType;
    private final Integer nthDay;

    private final DayOfWeekType weekDayType;
    private final AmortizationMethod amortizationMethod;

    private final InterestMethod interestMethod;
    private BigDecimal interestRatePerPeriod;
    private final PeriodFrequencyType interestRatePeriodFrequencyType;
    private BigDecimal annualNominalInterestRate;
    private final InterestCalculationPeriodMethod interestCalculationPeriodMethod;

    private Money principal;
    private final LocalDate expectedDisbursementDate;
    private final LocalDate repaymentsStartingFromDate;
    private final LocalDate calculatedRepaymentsStartingFromDate;
    /**
     * Integer representing the number of 'repayment frequencies' or
     * installments where 'grace' should apply to the principal component of a
     * loans repayment period (installment).
     */
    private Integer principalGrace;

    /**
     * Integer representing the number of 'repayment frequencies' or
     * installments where 'grace' should apply to the payment of interest in a
     * loans repayment period (installment).
     * 
     * <b>Note:</b> Interest is still calculated taking into account the full
     * loan term, the interest is simply offset to a later period.
     */
    private Integer interestPaymentGrace;

    /**
     * Integer representing the number of 'repayment frequencies' or
     * installments where 'grace' should apply to the charging of interest in a
     * loans repayment period (installment).
     * 
     * <b>Note:</b> The loan is <i>interest-free</i> for the period of time
     * indicated.
     */
    private final Integer interestChargingGrace;

    /**
     * Legacy method of support 'grace' on the charging of interest on a loan.
     * 
     * <p>
     * For the typical structured loan, its reasonable to use an integer to
     * indicate the number of 'repayment frequency' periods the 'grace' should
     * apply to but for slightly <b>irregular</b> loans where the period between
     * disbursement and the date of the 'first repayment period' isnt doest
     * match the 'repayment frequency' but can be less (15days instead of 1
     * month) or more (6 weeks instead of 1 month) - The idea was to use a date
     * to indicate from whence interest should be charged.
     * </p>
     */
    private LocalDate interestChargedFromDate;
    private final Money inArrearsTolerance;

    private final Integer graceOnArrearsAgeing;

    // added
    private LocalDate loanEndDate;

    private final List<DisbursementData> disbursementDatas;

    private final boolean multiDisburseLoan;

    private BigDecimal fixedEmiAmount;

    private BigDecimal actualFixedEmiAmount;

    private final BigDecimal maxOutstandingBalance;

    private final List<LoanTermVariationsData> emiAmountVariations;

    private Money totalInterestDue;

    private final DaysInMonthType daysInMonthType;

    private final DaysInYearType daysInYearType;

    private final boolean interestRecalculationEnabled;

    private final LoanRescheduleStrategyMethod rescheduleStrategyMethod;

    private final InterestRecalculationCompoundingMethod interestRecalculationCompoundingMethod;

    private final CalendarInstance restCalendarInstance;

    private final RecalculationFrequencyType recalculationFrequencyType;

<<<<<<< HEAD
    private final BigDecimal principalThresholdForLastInstalment;
=======
    private final Integer instalmentAmountInMultiplesOf;
>>>>>>> 0182be4c

    public static LoanApplicationTerms assembleFrom(final ApplicationCurrency currency, final Integer loanTermFrequency,
            final PeriodFrequencyType loanTermPeriodFrequencyType, final Integer numberOfRepayments, final Integer repaymentEvery,
            final PeriodFrequencyType repaymentPeriodFrequencyType, Integer nthDay, DayOfWeekType weekDayType,
            final AmortizationMethod amortizationMethod, final InterestMethod interestMethod, final BigDecimal interestRatePerPeriod,
            final PeriodFrequencyType interestRatePeriodFrequencyType, final BigDecimal annualNominalInterestRate,
            final InterestCalculationPeriodMethod interestCalculationPeriodMethod, final Money principalMoney,
            final LocalDate expectedDisbursementDate, final LocalDate repaymentsStartingFromDate,
            final LocalDate calculatedRepaymentsStartingFromDate, final Integer graceOnPrincipalPayment,
            final Integer graceOnInterestPayment, final Integer graceOnInterestCharged, final LocalDate interestChargedFromDate,
            final Money inArrearsTolerance, final boolean multiDisburseLoan, final BigDecimal emiAmount,
            final List<DisbursementData> disbursementDatas, final BigDecimal maxOutstandingBalance,
            final List<LoanTermVariationsData> emiAmountVariations, final Integer graceOnArrearsAgeing,
            final DaysInMonthType daysInMonthType, final DaysInYearType daysInYearType, final boolean isInterestRecalculationEnabled,
<<<<<<< HEAD
            BigDecimal principalThresholdForLastInstalment) {
=======
            Integer instalmentAmountInMultiplesOf) {
>>>>>>> 0182be4c

        final LoanRescheduleStrategyMethod rescheduleStrategyMethod = null;
        final InterestRecalculationCompoundingMethod interestRecalculationCompoundingMethod = null;
        final CalendarInstance restCalendarInstance = null;
        final RecalculationFrequencyType recalculationFrequencyType = null;
        return new LoanApplicationTerms(currency, loanTermFrequency, loanTermPeriodFrequencyType, numberOfRepayments, repaymentEvery,
                repaymentPeriodFrequencyType, nthDay, weekDayType, amortizationMethod, interestMethod, interestRatePerPeriod,
                interestRatePeriodFrequencyType, annualNominalInterestRate, interestCalculationPeriodMethod, principalMoney,
                expectedDisbursementDate, repaymentsStartingFromDate, calculatedRepaymentsStartingFromDate, graceOnPrincipalPayment,
                graceOnInterestPayment, graceOnInterestCharged, interestChargedFromDate, inArrearsTolerance, multiDisburseLoan, emiAmount,
                disbursementDatas, maxOutstandingBalance, emiAmountVariations, graceOnArrearsAgeing, daysInMonthType, daysInYearType,
                isInterestRecalculationEnabled, rescheduleStrategyMethod, interestRecalculationCompoundingMethod, restCalendarInstance,
<<<<<<< HEAD
                recalculationFrequencyType, principalThresholdForLastInstalment);
=======
                recalculationFrequencyType, instalmentAmountInMultiplesOf);
>>>>>>> 0182be4c
    }

    public static LoanApplicationTerms assembleFrom(final ApplicationCurrency applicationCurrency, final Integer loanTermFrequency,
            final PeriodFrequencyType loanTermPeriodFrequencyType, NthDayType nthDay, DayOfWeekType dayOfWeek,
            final LocalDate expectedDisbursementDate, final LocalDate repaymentsStartingFromDate,
            final LocalDate calculatedRepaymentsStartingFromDate, final Money inArrearsTolerance,
            final LoanProductRelatedDetail loanProductRelatedDetail, final boolean multiDisburseLoan, final BigDecimal emiAmount,
            final List<DisbursementData> disbursementDatas, final BigDecimal maxOutstandingBalance,
            final List<LoanTermVariationsData> emiAmountVariations, final LocalDate interestChargedFromDate,
<<<<<<< HEAD
            final BigDecimal principalThresholdForLastInstalment) {
=======
            Integer instalmentAmountInMultiplesOf) {
>>>>>>> 0182be4c

        final Integer numberOfRepayments = loanProductRelatedDetail.getNumberOfRepayments();
        final Integer repaymentEvery = loanProductRelatedDetail.getRepayEvery();
        final PeriodFrequencyType repaymentPeriodFrequencyType = loanProductRelatedDetail.getRepaymentPeriodFrequencyType();
        final AmortizationMethod amortizationMethod = loanProductRelatedDetail.getAmortizationMethod();
        final InterestMethod interestMethod = loanProductRelatedDetail.getInterestMethod();
        final BigDecimal interestRatePerPeriod = loanProductRelatedDetail.getNominalInterestRatePerPeriod();
        final PeriodFrequencyType interestRatePeriodFrequencyType = loanProductRelatedDetail.getInterestPeriodFrequencyType();
        final BigDecimal annualNominalInterestRate = loanProductRelatedDetail.getAnnualNominalInterestRate();
        final InterestCalculationPeriodMethod interestCalculationPeriodMethod = loanProductRelatedDetail
                .getInterestCalculationPeriodMethod();
        final Money principalMoney = loanProductRelatedDetail.getPrincipal();

        //
        final Integer graceOnPrincipalPayment = loanProductRelatedDetail.graceOnPrincipalPayment();
        final Integer graceOnInterestPayment = loanProductRelatedDetail.graceOnInterestPayment();
        final Integer graceOnInterestCharged = loanProductRelatedDetail.graceOnInterestCharged();

        // Interest recalculation settings
        final DaysInMonthType daysInMonthType = loanProductRelatedDetail.fetchDaysInMonthType();
        final DaysInYearType daysInYearType = loanProductRelatedDetail.fetchDaysInYearType();
        final boolean isInterestRecalculationEnabled = loanProductRelatedDetail.isInterestRecalculationEnabled();
        final LoanRescheduleStrategyMethod rescheduleStrategyMethod = null;
        final InterestRecalculationCompoundingMethod interestRecalculationCompoundingMethod = null;
        final CalendarInstance restCalendarInstance = null;
        final RecalculationFrequencyType recalculationFrequencyType = null;

        return new LoanApplicationTerms(applicationCurrency, loanTermFrequency, loanTermPeriodFrequencyType, numberOfRepayments,
                repaymentEvery, repaymentPeriodFrequencyType, nthDay.getValue(), dayOfWeek, amortizationMethod, interestMethod,
                interestRatePerPeriod, interestRatePeriodFrequencyType, annualNominalInterestRate, interestCalculationPeriodMethod,
                principalMoney, expectedDisbursementDate, repaymentsStartingFromDate, calculatedRepaymentsStartingFromDate,
                graceOnPrincipalPayment, graceOnInterestPayment, graceOnInterestCharged, interestChargedFromDate, inArrearsTolerance,
                multiDisburseLoan, emiAmount, disbursementDatas, maxOutstandingBalance, emiAmountVariations,
                loanProductRelatedDetail.getGraceOnDueDate(), daysInMonthType, daysInYearType, isInterestRecalculationEnabled,
                rescheduleStrategyMethod, interestRecalculationCompoundingMethod, restCalendarInstance, recalculationFrequencyType,
<<<<<<< HEAD
                principalThresholdForLastInstalment);
=======
                instalmentAmountInMultiplesOf);
>>>>>>> 0182be4c
    }

    public static LoanApplicationTerms assembleFrom(final ApplicationCurrency applicationCurrency, final Integer loanTermFrequency,
            final PeriodFrequencyType loanTermPeriodFrequencyType, final LocalDate expectedDisbursementDate,
            final LocalDate repaymentsStartingFromDate, final LocalDate calculatedRepaymentsStartingFromDate,
            final Money inArrearsTolerance, final LoanProductRelatedDetail loanProductRelatedDetail, final boolean multiDisburseLoan,
            final BigDecimal emiAmount, final List<DisbursementData> disbursementDatas, final BigDecimal maxOutstandingBalance,
            final List<LoanTermVariationsData> emiAmountVariations, final LocalDate interestChargedFromDate,
            final LoanInterestRecalculationDetails interestRecalculationDetails, final CalendarInstance restCalendarInstance,
<<<<<<< HEAD
            final RecalculationFrequencyType recalculationFrequencyType, final BigDecimal principalThresholdForLastInstalment) {
=======
            final RecalculationFrequencyType recalculationFrequencyType, Integer instalmentAmountInMultiplesOf) {
>>>>>>> 0182be4c

        final Integer numberOfRepayments = loanProductRelatedDetail.getNumberOfRepayments();
        final Integer repaymentEvery = loanProductRelatedDetail.getRepayEvery();
        final PeriodFrequencyType repaymentPeriodFrequencyType = loanProductRelatedDetail.getRepaymentPeriodFrequencyType();
        final AmortizationMethod amortizationMethod = loanProductRelatedDetail.getAmortizationMethod();
        final InterestMethod interestMethod = loanProductRelatedDetail.getInterestMethod();
        final BigDecimal interestRatePerPeriod = loanProductRelatedDetail.getNominalInterestRatePerPeriod();
        final PeriodFrequencyType interestRatePeriodFrequencyType = loanProductRelatedDetail.getInterestPeriodFrequencyType();
        final BigDecimal annualNominalInterestRate = loanProductRelatedDetail.getAnnualNominalInterestRate();
        final InterestCalculationPeriodMethod interestCalculationPeriodMethod = loanProductRelatedDetail
                .getInterestCalculationPeriodMethod();
        final Money principalMoney = loanProductRelatedDetail.getPrincipal();

        //
        final Integer graceOnPrincipalPayment = loanProductRelatedDetail.graceOnPrincipalPayment();
        final Integer graceOnInterestPayment = loanProductRelatedDetail.graceOnInterestPayment();
        final Integer graceOnInterestCharged = loanProductRelatedDetail.graceOnInterestCharged();

        // Interest recalculation settings
        final DaysInMonthType daysInMonthType = loanProductRelatedDetail.fetchDaysInMonthType();
        final DaysInYearType daysInYearType = loanProductRelatedDetail.fetchDaysInYearType();
        final boolean isInterestRecalculationEnabled = loanProductRelatedDetail.isInterestRecalculationEnabled();
        LoanRescheduleStrategyMethod rescheduleStrategyMethod = null;
        InterestRecalculationCompoundingMethod interestRecalculationCompoundingMethod = null;
        if (isInterestRecalculationEnabled) {
            rescheduleStrategyMethod = interestRecalculationDetails.getRescheduleStrategyMethod();
            interestRecalculationCompoundingMethod = interestRecalculationDetails.getInterestRecalculationCompoundingMethod();
        }

        return new LoanApplicationTerms(applicationCurrency, loanTermFrequency, loanTermPeriodFrequencyType, numberOfRepayments,
                repaymentEvery, repaymentPeriodFrequencyType, null, null, amortizationMethod, interestMethod, interestRatePerPeriod,
                interestRatePeriodFrequencyType, annualNominalInterestRate, interestCalculationPeriodMethod, principalMoney,
                expectedDisbursementDate, repaymentsStartingFromDate, calculatedRepaymentsStartingFromDate, graceOnPrincipalPayment,
                graceOnInterestPayment, graceOnInterestCharged, interestChargedFromDate, inArrearsTolerance, multiDisburseLoan, emiAmount,
                disbursementDatas, maxOutstandingBalance, emiAmountVariations, loanProductRelatedDetail.getGraceOnDueDate(),
                daysInMonthType, daysInYearType, isInterestRecalculationEnabled, rescheduleStrategyMethod,
<<<<<<< HEAD
                interestRecalculationCompoundingMethod, restCalendarInstance, recalculationFrequencyType,
                principalThresholdForLastInstalment);
=======
                interestRecalculationCompoundingMethod, restCalendarInstance, recalculationFrequencyType, instalmentAmountInMultiplesOf);
>>>>>>> 0182be4c
    }

    public static LoanApplicationTerms assembleFrom(final Integer repaymentEvery, final PeriodFrequencyType repaymentPeriodFrequencyType,
            final LoanApplicationTerms applicationTerms) {
        return new LoanApplicationTerms(applicationTerms.currency, applicationTerms.loanTermFrequency,
                applicationTerms.loanTermPeriodFrequencyType, applicationTerms.numberOfRepayments, repaymentEvery,
                repaymentPeriodFrequencyType, null, null, applicationTerms.amortizationMethod, applicationTerms.interestMethod,
                applicationTerms.interestRatePerPeriod, applicationTerms.interestRatePeriodFrequencyType,
                applicationTerms.annualNominalInterestRate, applicationTerms.interestCalculationPeriodMethod, applicationTerms.principal,
                applicationTerms.expectedDisbursementDate, applicationTerms.repaymentsStartingFromDate,
                applicationTerms.calculatedRepaymentsStartingFromDate, applicationTerms.principalGrace,
                applicationTerms.interestPaymentGrace, applicationTerms.interestChargingGrace, applicationTerms.interestChargedFromDate,
                applicationTerms.inArrearsTolerance, applicationTerms.multiDisburseLoan, applicationTerms.fixedEmiAmount,
                applicationTerms.disbursementDatas, applicationTerms.maxOutstandingBalance, applicationTerms.emiAmountVariations,
                applicationTerms.graceOnArrearsAgeing, applicationTerms.daysInMonthType, applicationTerms.daysInYearType,
                applicationTerms.interestRecalculationEnabled, applicationTerms.rescheduleStrategyMethod,
                applicationTerms.interestRecalculationCompoundingMethod, applicationTerms.restCalendarInstance,
<<<<<<< HEAD
                applicationTerms.recalculationFrequencyType, applicationTerms.principalThresholdForLastInstalment);
=======
                applicationTerms.recalculationFrequencyType, applicationTerms.instalmentAmountInMultiplesOf);
>>>>>>> 0182be4c
    }

    private LoanApplicationTerms(final ApplicationCurrency currency, final Integer loanTermFrequency,
            final PeriodFrequencyType loanTermPeriodFrequencyType, final Integer numberOfRepayments, final Integer repaymentEvery,
            final PeriodFrequencyType repaymentPeriodFrequencyType, final Integer nthDay, final DayOfWeekType weekDayType,
            final AmortizationMethod amortizationMethod, final InterestMethod interestMethod, final BigDecimal interestRatePerPeriod,
            final PeriodFrequencyType interestRatePeriodFrequencyType, final BigDecimal annualNominalInterestRate,
            final InterestCalculationPeriodMethod interestCalculationPeriodMethod, final Money principal,
            final LocalDate expectedDisbursementDate, final LocalDate repaymentsStartingFromDate,
            final LocalDate calculatedRepaymentsStartingFromDate, final Integer principalGrace, final Integer interestPaymentGrace,
            final Integer interestChargingGrace, final LocalDate interestChargedFromDate, final Money inArrearsTolerance,
            final boolean multiDisburseLoan, final BigDecimal emiAmount, final List<DisbursementData> disbursementDatas,
            final BigDecimal maxOutstandingBalance, final List<LoanTermVariationsData> emiAmountVariations,
            final Integer graceOnArrearsAgeing, final DaysInMonthType daysInMonthType, final DaysInYearType daysInYearType,
            final boolean isInterestRecalculationEnabled, final LoanRescheduleStrategyMethod rescheduleStrategyMethod,
            final InterestRecalculationCompoundingMethod interestRecalculationCompoundingMethod,
            final CalendarInstance restCalendarInstance, final RecalculationFrequencyType recalculationFrequencyType,
<<<<<<< HEAD
            final BigDecimal principalThresholdForLastInstalment) {
=======
            final Integer instalmentAmountInMultiplesOf) {
>>>>>>> 0182be4c
        this.currency = currency;
        this.loanTermFrequency = loanTermFrequency;
        this.loanTermPeriodFrequencyType = loanTermPeriodFrequencyType;
        this.numberOfRepayments = numberOfRepayments;
        this.repaymentEvery = repaymentEvery;
        this.repaymentPeriodFrequencyType = repaymentPeriodFrequencyType;
        this.nthDay = nthDay;
        this.weekDayType = weekDayType;
        this.amortizationMethod = amortizationMethod;

        this.interestMethod = interestMethod;
        this.interestRatePerPeriod = interestRatePerPeriod;
        this.interestRatePeriodFrequencyType = interestRatePeriodFrequencyType;
        this.annualNominalInterestRate = annualNominalInterestRate;
        this.interestCalculationPeriodMethod = interestCalculationPeriodMethod;

        this.principal = principal;
        this.expectedDisbursementDate = expectedDisbursementDate;
        this.repaymentsStartingFromDate = repaymentsStartingFromDate;
        this.calculatedRepaymentsStartingFromDate = calculatedRepaymentsStartingFromDate;

        this.principalGrace = principalGrace;
        this.interestPaymentGrace = interestPaymentGrace;
        this.interestChargingGrace = interestChargingGrace;
        this.interestChargedFromDate = interestChargedFromDate;

        this.inArrearsTolerance = inArrearsTolerance;
        this.multiDisburseLoan = multiDisburseLoan;
        this.fixedEmiAmount = emiAmount;
        this.actualFixedEmiAmount = emiAmount;
        this.disbursementDatas = disbursementDatas;
        this.maxOutstandingBalance = maxOutstandingBalance;
        this.emiAmountVariations = emiAmountVariations;
        this.graceOnArrearsAgeing = graceOnArrearsAgeing;
        this.daysInMonthType = daysInMonthType;
        this.daysInYearType = daysInYearType;
        this.interestRecalculationEnabled = isInterestRecalculationEnabled;
        this.rescheduleStrategyMethod = rescheduleStrategyMethod;
        this.interestRecalculationCompoundingMethod = interestRecalculationCompoundingMethod;
        this.restCalendarInstance = restCalendarInstance;
        this.recalculationFrequencyType = recalculationFrequencyType;
<<<<<<< HEAD
        this.principalThresholdForLastInstalment = principalThresholdForLastInstalment;
=======
        this.instalmentAmountInMultiplesOf = instalmentAmountInMultiplesOf;
>>>>>>> 0182be4c
    }

    public Money adjustPrincipalIfLastRepaymentPeriod(final Money principalForPeriod, final Money totalCumulativePrincipalToDate,
            final int periodNumber) {

        Money adjusted = principalForPeriod;

        final Money totalPrincipalRemaining = this.principal.minus(totalCumulativePrincipalToDate);
        if (totalPrincipalRemaining.isLessThanZero()) {
            // paid too much principal, subtract amount that overpays from
            // principal paid for period.
            adjusted = principalForPeriod.minus(totalPrincipalRemaining.abs());
        } else if (this.fixedEmiAmount != null) {
            final Money difference = this.principal.minus(totalCumulativePrincipalToDate);
            final Money principalThreshold = principalForPeriod.multipliedBy(this.principalThresholdForLastInstalment).dividedBy(100,
                    RoundingMode.HALF_EVEN);
            if (difference.isLessThan(principalThreshold)) {
                adjusted = principalForPeriod.plus(difference.abs());
            }
        } else if (isLastRepaymentPeriod(this.numberOfRepayments, periodNumber)) {

            final Money difference = totalCumulativePrincipalToDate.minus(this.principal);
            if (difference.isLessThanZero()) {
                adjusted = principalForPeriod.plus(difference.abs());
            } else if (difference.isGreaterThanZero()) {
                adjusted = principalForPeriod.minus(difference.abs());
            }
        }

        return adjusted;
    }

    public Money adjustInterestIfLastRepaymentPeriod(final Money interestForThisPeriod, final Money totalCumulativeInterestToDate,
            final Money totalInterestDueForLoan, final int periodNumber) {

        Money adjusted = interestForThisPeriod;

        final Money totalInterestRemaining = totalInterestDueForLoan.minus(totalCumulativeInterestToDate);
        if (totalInterestRemaining.isLessThanZero()) {
            // paid too much interest, subtract amount that overpays from
            // interest paid for period.
            adjusted = interestForThisPeriod.minus(totalInterestRemaining.abs());
        } else if (isLastRepaymentPeriod(this.numberOfRepayments, periodNumber)) {
            final Money interestDifference = totalCumulativeInterestToDate.minus(totalInterestDueForLoan);
            if (interestDifference.isLessThanZero()) {
                adjusted = interestForThisPeriod.plus(interestDifference.abs());
            } else if (interestDifference.isGreaterThanZero()) {
                adjusted = interestForThisPeriod.minus(interestDifference.abs());
            }
        }
        if (adjusted.isLessThanZero()) {
            adjusted = adjusted.plus(adjusted);
        }
        return adjusted;
    }

    /**
     * Calculates the total interest to be charged on loan taking into account
     * grace settings.
     * 
     */
    public Money calculateTotalInterestCharged(final PaymentPeriodsInOneYearCalculator calculator, final MathContext mc) {

        Money totalInterestCharged = this.principal.zero();

        switch (this.interestMethod) {
            case FLAT:
                final Money totalInterestChargedForLoanTerm = calculateTotalFlatInterestDueWithoutGrace(calculator, mc);

                final Money totalInterestPerInstallment = calculateTotalInterestPerInstallmentWithoutGrace(calculator, mc);

                final Money totalGraceOnInterestCharged = totalInterestPerInstallment.multiplyRetainScale(getInterestChargingGrace(),
                        mc.getRoundingMode());

                totalInterestCharged = totalInterestChargedForLoanTerm.minus(totalGraceOnInterestCharged);
            break;
            case DECLINING_BALANCE:
            case INVALID:
            break;
        }

        return totalInterestCharged;
    }

    public Money calculateTotalPrincipalForPeriod(final PaymentPeriodsInOneYearCalculator calculator, final int daysInPeriod,
            final Money outstandingBalance, final int periodNumber, final MathContext mc) {

        Money principalForInstallment = this.principal.zero();

        switch (this.interestMethod) {
            case FLAT:
                principalForInstallment = calculateTotalPrincipalPerPeriodWithoutGrace(mc);
                if (isPrincipalGraceApplicableForThisPeriod(periodNumber)) {
                    principalForInstallment = Money.zero(principalForInstallment.getCurrency());
                }
            break;
            case DECLINING_BALANCE:
                switch (this.amortizationMethod) {
                    case EQUAL_INSTALLMENTS:
                        // equal installments
                        final int periodsElapsed = periodNumber - 1;
                        // with periodic interest for default month and year for
                        // equal installment
                        final BigDecimal periodicInterestRateForRepaymentPeriod = periodicInterestRate(calculator, mc, daysInPeriod,
                                DaysInMonthType.DAYS_30, DaysInYearType.DAYS_365);
                        Money totalPmtForThisInstallment = calculateTotalDueForEqualInstallmentRepaymentPeriod(
                                periodicInterestRateForRepaymentPeriod, outstandingBalance, periodsElapsed);
                        principalForInstallment = calculatePrincipalDueForInstallment(calculator, mc, periodNumber,
                                totalPmtForThisInstallment, daysInPeriod, outstandingBalance);
                    break;
                    case EQUAL_PRINCIPAL:
                        principalForInstallment = calculateEqualPrincipalDueForInstallment(mc, periodNumber);
                    break;
                    case INVALID:
                    break;
                }
            break;
            case INVALID:
            break;
        }

        return principalForInstallment;
    }

    public PrincipalInterest calculateTotalInterestForPeriod(final PaymentPeriodsInOneYearCalculator calculator,
            final double interestCalculationGraceOnRepaymentPeriodFraction, final int periodNumber, final MathContext mc,
            final Money cumulatingInterestPaymentDueToGrace, final int daysInPeriodApplicableForInterest, final Money outstandingBalance) {

        Money interestForInstallment = this.principal.zero();
        Money interestBroughtForwardDueToGrace = cumulatingInterestPaymentDueToGrace.copy();

        switch (this.interestMethod) {
            case FLAT:

                switch (this.amortizationMethod) {
                    case EQUAL_INSTALLMENTS:
                        // average out outstanding interest over remaining
                        // instalments where interest is applicable
                        interestForInstallment = calculateTotalFlatInterestForInstallmentAveragingOutGracePeriods(calculator, periodNumber,
                                mc);
                    break;
                    case EQUAL_PRINCIPAL:
                        // interest follows time-value of money and is brought
                        // forward to next applicable interest payment period
                        final PrincipalInterest result = calculateTotalFlatInterestForPeriod(calculator, periodNumber, mc,
                                interestBroughtForwardDueToGrace);
                        interestForInstallment = result.interest();
                        interestBroughtForwardDueToGrace = result.interestPaymentDueToGrace();
                    break;
                    case INVALID:
                    break;
                }
            break;
            case DECLINING_BALANCE:

                final Money interestForThisInstallmentBeforeGrace = calculateDecliningInterestDueForInstallmentBeforeApplyingGrace(
                        calculator, mc, daysInPeriodApplicableForInterest, outstandingBalance);

                final Money interestForThisInstallmentAfterGrace = calculateDecliningInterestDueForInstallmentAfterApplyingGrace(
                        calculator, interestCalculationGraceOnRepaymentPeriodFraction, mc, daysInPeriodApplicableForInterest,
                        outstandingBalance, periodNumber);

                interestForInstallment = interestForThisInstallmentAfterGrace;
                if (interestForThisInstallmentAfterGrace.isGreaterThanZero()) {
                    interestForInstallment = interestBroughtForwardDueToGrace.plus(interestForThisInstallmentAfterGrace);
                    interestBroughtForwardDueToGrace = interestBroughtForwardDueToGrace.zero();
                } else if (isInterestFreeGracePeriod(periodNumber)) {
                    interestForInstallment = interestForInstallment.zero();
                } else if (isInterestFreeGracePeriodFromDate(interestCalculationGraceOnRepaymentPeriodFraction)) {
                    interestForInstallment = interestForThisInstallmentAfterGrace;
                } else {
                    interestBroughtForwardDueToGrace = interestBroughtForwardDueToGrace.plus(interestForThisInstallmentBeforeGrace);
                }
            break;
            case INVALID:
            break;
        }

        return new PrincipalInterest(null, interestForInstallment, interestBroughtForwardDueToGrace);
    }

    private final boolean isLastRepaymentPeriod(final int numberOfRepayments, final int periodNumber) {
        return periodNumber == numberOfRepayments;
    }

    /**
     * general method to calculate totalInterestDue discounting any grace
     * settings
     */
    private Money calculateTotalFlatInterestDueWithoutGrace(final PaymentPeriodsInOneYearCalculator calculator, final MathContext mc) {

        Money totalInterestDue = this.principal.zero();

        switch (this.interestMethod) {
            case FLAT:
                final BigDecimal interestRateForLoanTerm = calculateFlatInterestRateForLoanTerm(calculator, mc);
                totalInterestDue = this.principal.multiplyRetainScale(interestRateForLoanTerm, mc.getRoundingMode());

            break;
            case DECLINING_BALANCE:
            break;
            case INVALID:
            break;
        }

        if (this.totalInterestDue != null) {
            totalInterestDue = this.totalInterestDue;
        }

        return totalInterestDue;
    }

    private BigDecimal calculateFlatInterestRateForLoanTerm(final PaymentPeriodsInOneYearCalculator calculator, final MathContext mc) {

        final BigDecimal divisor = BigDecimal.valueOf(Double.valueOf("100.0"));

        final long loanTermPeriodsInOneYear = calculatePeriodsInOneYear(calculator);
        final BigDecimal loanTermPeriodsInYearBigDecimal = BigDecimal.valueOf(loanTermPeriodsInOneYear);

        final BigDecimal loanTermFrequencyBigDecimal = calculatePeriodsInLoanTerm();

        return this.annualNominalInterestRate.divide(loanTermPeriodsInYearBigDecimal, mc).divide(divisor, mc)
                .multiply(loanTermFrequencyBigDecimal);
    }

    private BigDecimal calculatePeriodsInLoanTerm() {

        BigDecimal periodsInLoanTerm = BigDecimal.valueOf(this.loanTermFrequency);
        switch (this.interestCalculationPeriodMethod) {
            case DAILY:
                // number of days from 'ideal disbursement' to final date

                LocalDate loanStartDate = getExpectedDisbursementDate();
                if (getInterestChargedFromDate() != null && loanStartDate.isBefore(getInterestChargedFromLocalDate())) {
                    loanStartDate = getInterestChargedFromLocalDate();
                }

                final int periodsInLoanTermInteger = Days.daysBetween(loanStartDate, this.loanEndDate).getDays();
                periodsInLoanTerm = BigDecimal.valueOf(periodsInLoanTermInteger);
            break;
            case INVALID:
            break;
            case SAME_AS_REPAYMENT_PERIOD:
            break;
        }

        return periodsInLoanTerm;
    }

    public void updateLoanEndDate(final LocalDate loanEndDate) {
        this.loanEndDate = loanEndDate;
    }

    private Money calculateTotalInterestPerInstallmentWithoutGrace(final PaymentPeriodsInOneYearCalculator calculator, final MathContext mc) {

        final Money totalInterestForLoanTerm = calculateTotalFlatInterestDueWithoutGrace(calculator, mc);

        return totalInterestForLoanTerm.dividedBy(Long.valueOf(this.numberOfRepayments), mc.getRoundingMode());
    }

    private Money calculateTotalPrincipalPerPeriodWithoutGrace(final MathContext mc) {
        final int totalRepaymentsWithCapitalPayment = calculateNumberOfRepaymentsWithPrincipalPayment();
        return this.principal.dividedBy(totalRepaymentsWithCapitalPayment, mc.getRoundingMode());
    }

    private PrincipalInterest calculateTotalFlatInterestForPeriod(final PaymentPeriodsInOneYearCalculator calculator,
            final int periodNumber, final MathContext mc, final Money cumulatingInterestPaymentDueToGrace) {

        Money interestBroughtForwardDueToGrace = cumulatingInterestPaymentDueToGrace.copy();

        Money interestForInstallment = calculateTotalInterestPerInstallmentWithoutGrace(calculator, mc);
        if (isInterestPaymentGraceApplicableForThisPeriod(periodNumber)) {
            interestBroughtForwardDueToGrace = interestBroughtForwardDueToGrace.plus(interestForInstallment);
            interestForInstallment = interestForInstallment.zero();
        } else if (isInterestFreeGracePeriod(periodNumber)) {
            interestForInstallment = interestForInstallment.zero();
        } else if (isFirstPeriodAfterInterestPaymentGracePeriod(periodNumber)) {
            interestForInstallment = cumulatingInterestPaymentDueToGrace.plus(interestForInstallment);
            interestBroughtForwardDueToGrace = interestBroughtForwardDueToGrace.zero();
        }

        return new PrincipalInterest(null, interestForInstallment, interestBroughtForwardDueToGrace);
    }

    /*
     * calculates the interest that should be due for a given scheduled loan
     * repayment period. It takes into account GRACE periods and calculates how
     * much interest is due per period by averaging the number of periods where
     * interest is due and should be paid against the total known interest that
     * is due without grace.
     */
    private Money calculateTotalFlatInterestForInstallmentAveragingOutGracePeriods(final PaymentPeriodsInOneYearCalculator calculator,
            final int periodNumber, final MathContext mc) {

        Money interestForInstallment = calculateTotalInterestPerInstallmentWithoutGrace(calculator, mc);
        if (isInterestPaymentGraceApplicableForThisPeriod(periodNumber)) {
            interestForInstallment = interestForInstallment.zero();
        } else if (isInterestFreeGracePeriod(periodNumber)) {
            interestForInstallment = interestForInstallment.zero();
        } else {

            final Money totalInterestForLoanTerm = calculateTotalFlatInterestDueWithoutGrace(calculator, mc);

            final Money interestPerGracePeriod = calculateTotalInterestPerInstallmentWithoutGrace(calculator, mc);

            final Money totalInterestFree = interestPerGracePeriod.multipliedBy(getInterestChargingGrace());
            final Money realTotalInterestForLoan = totalInterestForLoanTerm.minus(totalInterestFree);

            final Integer interestPaymentDuePeriods = calculateNumberOfRepaymentPeriodsWhereInterestPaymentIsDue(this.numberOfRepayments);

            interestForInstallment = realTotalInterestForLoan
                    .dividedBy(BigDecimal.valueOf(interestPaymentDuePeriods), mc.getRoundingMode());
        }

        return interestForInstallment;
    }

    private BigDecimal periodicInterestRate(final PaymentPeriodsInOneYearCalculator calculator, final MathContext mc, final int actualDays,
            final DaysInMonthType daysInMonthType, final DaysInYearType daysInYearType) {

        final long loanTermPeriodsInOneYear = calculatePeriodsInOneYear(calculator);

        final BigDecimal divisor = BigDecimal.valueOf(Double.valueOf("100.0"));
        final BigDecimal loanTermPeriodsInYearBigDecimal = BigDecimal.valueOf(loanTermPeriodsInOneYear);

        BigDecimal periodicInterestRate = BigDecimal.ZERO;

        switch (this.interestCalculationPeriodMethod) {
            case INVALID:
            break;
            case DAILY:
                // For daily work out number of days in the period
                int numberOfDaysInPeriod = actualDays;

                final BigDecimal oneDayOfYearInterestRate = this.annualNominalInterestRate.divide(loanTermPeriodsInYearBigDecimal, mc)
                        .divide(divisor, mc);

                switch (this.repaymentPeriodFrequencyType) {
                    case INVALID:
                    break;
                    case DAYS:
                        final BigDecimal loanTermFrequencyBigDecimal = BigDecimal.valueOf(numberOfDaysInPeriod);
                        periodicInterestRate = oneDayOfYearInterestRate.multiply(loanTermFrequencyBigDecimal, mc);
                    break;
                    case WEEKS:
                        periodicInterestRate = oneDayOfYearInterestRate.multiply(BigDecimal.valueOf(numberOfDaysInPeriod), mc);
                    break;
                    case MONTHS:
                        if (daysInMonthType.isDaysInMonth_30()) {
                            numberOfDaysInPeriod = this.repaymentEvery * 30;
                        }
                        periodicInterestRate = oneDayOfYearInterestRate.multiply(BigDecimal.valueOf(numberOfDaysInPeriod), mc);
                    break;
                    case YEARS:
                        switch (daysInYearType) {
                            case DAYS_360:
                                numberOfDaysInPeriod = this.repaymentEvery * 360;
                            break;
                            case DAYS_364:
                                numberOfDaysInPeriod = this.repaymentEvery * 364;
                            break;
                            case DAYS_365:
                                numberOfDaysInPeriod = this.repaymentEvery * 365;
                            break;
                            default:
                            break;
                        }
                        periodicInterestRate = oneDayOfYearInterestRate.multiply(BigDecimal.valueOf(numberOfDaysInPeriod), mc);
                    break;
                }
            break;
            case SAME_AS_REPAYMENT_PERIOD:
                final BigDecimal loanTermFrequencyBigDecimal = BigDecimal.valueOf(this.repaymentEvery);
                periodicInterestRate = this.annualNominalInterestRate.divide(loanTermPeriodsInYearBigDecimal, mc).divide(divisor, mc)
                        .multiply(loanTermFrequencyBigDecimal);
            break;
        }

        return periodicInterestRate;
    }

    public BigDecimal interestRateFor(final PaymentPeriodsInOneYearCalculator calculator, final MathContext mc,
            final Money outstandingBalance, final LocalDate fromDate, final LocalDate toDate) {

        long loanTermPeriodsInOneYear = calculator.calculate(PeriodFrequencyType.DAYS).longValue();
        int repaymentEvery = Days.daysBetween(fromDate, toDate).getDays();
        if (isFallingInRepaymentPeriod(fromDate, toDate)) {
            loanTermPeriodsInOneYear = calculatePeriodsInOneYear(calculator);
            repaymentEvery = getPeriodsBetween(fromDate, toDate);
        }

        final BigDecimal divisor = BigDecimal.valueOf(Double.valueOf("100.0"));
        final BigDecimal loanTermPeriodsInYearBigDecimal = BigDecimal.valueOf(loanTermPeriodsInOneYear);
        final BigDecimal oneDayOfYearInterestRate = this.annualNominalInterestRate.divide(loanTermPeriodsInYearBigDecimal, mc).divide(
                divisor, mc);
        BigDecimal interestRate = oneDayOfYearInterestRate.multiply(BigDecimal.valueOf(repaymentEvery), mc);
        return outstandingBalance.getAmount().multiply(interestRate, mc);
    }

    private long calculatePeriodsInOneYear(final PaymentPeriodsInOneYearCalculator calculator) {

        long periodsInOneYear = calculator.calculate(this.repaymentPeriodFrequencyType).longValue();
        switch (this.interestCalculationPeriodMethod) {
            case DAILY:
                periodsInOneYear = calculator.calculate(PeriodFrequencyType.DAYS).longValue();
            break;
            case INVALID:
            break;
            case SAME_AS_REPAYMENT_PERIOD:
            break;
        }

        return periodsInOneYear;
    }

    private int calculateNumberOfRepaymentsWithPrincipalPayment() {
        return this.numberOfRepayments - getPrincipalGrace();
    }

    private Integer calculateNumberOfRepaymentPeriodsWhereInterestPaymentIsDue(final Integer totalNumberOfRepaymentPeriods) {
        return totalNumberOfRepaymentPeriods - Math.max(getInterestChargingGrace(), getInterestPaymentGrace());
    }

    private Integer calculateNumberOfPrincipalPaymentPeriods(final Integer totalNumberOfRepaymentPeriods) {
        return totalNumberOfRepaymentPeriods - getPrincipalGrace();
    }

    public boolean isPrincipalGraceApplicableForThisPeriod(final int periodNumber) {
        return periodNumber > 0 && periodNumber <= getPrincipalGrace();
    }

    private boolean isInterestPaymentGraceApplicableForThisPeriod(final int periodNumber) {
        return periodNumber > 0 && periodNumber <= getInterestPaymentGrace();
    }

    private boolean isFirstPeriodAfterInterestPaymentGracePeriod(final int periodNumber) {
        return periodNumber > 0 && periodNumber == getInterestPaymentGrace() + 1;
    }

    private boolean isInterestFreeGracePeriod(final int periodNumber) {
        return periodNumber > 0 && periodNumber <= getInterestChargingGrace();
    }

    public Integer getPrincipalGrace() {
        Integer graceOnPrincipalPayments = Integer.valueOf(0);
        if (this.principalGrace != null) {
            graceOnPrincipalPayments = this.principalGrace;
        }
        return graceOnPrincipalPayments;
    }

    public Integer getInterestPaymentGrace() {
        Integer graceOnInterestPayments = Integer.valueOf(0);
        if (this.interestPaymentGrace != null) {
            graceOnInterestPayments = this.interestPaymentGrace;
        }
        return graceOnInterestPayments;
    }

    public Integer getInterestChargingGrace() {
        Integer graceOnInterestCharged = Integer.valueOf(0);
        if (this.interestChargingGrace != null) {
            graceOnInterestCharged = this.interestChargingGrace;
        }
        return graceOnInterestCharged;
    }

    private double paymentPerPeriod(final BigDecimal periodicInterestRate, final Money balance, final int periodsElapsed) {

        if (this.fixedEmiAmount == null) {
            final double futureValue = 0;
            final double principalDouble = balance.getAmount().multiply(BigDecimal.valueOf(-1)).doubleValue();

            final Integer periodsRemaining = this.numberOfRepayments - periodsElapsed;

            double installmentAmount = FinanicalFunctions.pmt(periodicInterestRate.doubleValue(), periodsRemaining.doubleValue(),
                    principalDouble, futureValue, false);

            if (this.instalmentAmountInMultiplesOf != null) {
                installmentAmount = Money.roundToMultiplesOf(installmentAmount, this.instalmentAmountInMultiplesOf);
            }
            setFixedEmiAmount(BigDecimal.valueOf(installmentAmount));
        }
        return this.fixedEmiAmount.doubleValue();
    }

    private Money calculateDecliningInterestDueForInstallmentBeforeApplyingGrace(final PaymentPeriodsInOneYearCalculator calculator,
            final MathContext mc, final int daysInPeriod, final Money outstandingBalance) {

        Money interestDue = Money.zero(outstandingBalance.getCurrency());

        final BigDecimal periodicInterestRate = periodicInterestRate(calculator, mc, daysInPeriod, this.daysInMonthType,
                this.daysInYearType);
        interestDue = outstandingBalance.multiplyRetainScale(periodicInterestRate, mc.getRoundingMode());

        return interestDue;
    }

    private Money calculateDecliningInterestDueForInstallmentAfterApplyingGrace(final PaymentPeriodsInOneYearCalculator calculator,
            final double interestCalculationGraceOnRepaymentPeriodFraction, final MathContext mc, final int daysInPeriod,
            final Money outstandingBalance, final int periodNumber) {

        Money interest = calculateDecliningInterestDueForInstallmentBeforeApplyingGrace(calculator, mc, daysInPeriod, outstandingBalance);

        if (isInterestPaymentGraceApplicableForThisPeriod(periodNumber)) {
            interest = interest.zero();
        }

        Double fraction = interestCalculationGraceOnRepaymentPeriodFraction;

        if (isInterestFreeGracePeriod(periodNumber)) {
            interest = interest.zero();
        } else if (isInterestFreeGracePeriodFromDate(interestCalculationGraceOnRepaymentPeriodFraction)) {

            if (interestCalculationGraceOnRepaymentPeriodFraction >= Integer.valueOf(1).doubleValue()) {
                interest = interest.zero();
                fraction = fraction - Integer.valueOf(1).doubleValue();

            } else if (interestCalculationGraceOnRepaymentPeriodFraction > Double.valueOf("0.25")
                    && interestCalculationGraceOnRepaymentPeriodFraction < Integer.valueOf(1).doubleValue()) {

                final Money graceOnInterestForRepaymentPeriod = interest.multipliedBy(interestCalculationGraceOnRepaymentPeriodFraction);
                interest = interest.minus(graceOnInterestForRepaymentPeriod);
                fraction = Double.valueOf("0");
            }
        }

        return interest;
    }

    private boolean isInterestFreeGracePeriodFromDate(final double interestCalculationGraceOnRepaymentPeriodFraction) {
        return this.interestChargedFromDate != null && interestCalculationGraceOnRepaymentPeriodFraction > Double.valueOf("0.0");
    }

    private Money calculateEqualPrincipalDueForInstallment(final MathContext mc, final int periodNumber) {

        final Integer numberOfPrincipalPaymentPeriods = calculateNumberOfPrincipalPaymentPeriods(this.numberOfRepayments);

        Money principal = this.principal.dividedBy(numberOfPrincipalPaymentPeriods, mc.getRoundingMode());
        if (isPrincipalGraceApplicableForThisPeriod(periodNumber)) {
            principal = principal.zero();
        }
        return principal;
    }

    private Money calculatePrincipalDueForInstallment(final PaymentPeriodsInOneYearCalculator calculator, final MathContext mc,
            final int periodNumber, final Money totalDuePerInstallment, final int daysInPeriod, final Money outstandingBalance) {

        final Money interestForThisInstallmentBeforeGrace = calculateDecliningInterestDueForInstallmentBeforeApplyingGrace(calculator, mc,
                daysInPeriod, outstandingBalance);

        Money principal = totalDuePerInstallment.minus(interestForThisInstallmentBeforeGrace);
        if (isPrincipalGraceApplicableForThisPeriod(periodNumber)) {
            principal = principal.zero();
        }
        return principal;
    }

    private Money calculateTotalDueForEqualInstallmentRepaymentPeriod(final BigDecimal periodicInterestRate, final Money balance,
            final int periodsElapsed) {

        final double paymentPerRepaymentPeriod = paymentPerPeriod(periodicInterestRate, balance, periodsElapsed);

        return Money.of(balance.getCurrency(), BigDecimal.valueOf(paymentPerRepaymentPeriod));
    }

    public LoanProductRelatedDetail toLoanProductRelatedDetail() {
        final MonetaryCurrency currency = new MonetaryCurrency(this.currency.getCode(), this.currency.getDecimalPlaces(),
                this.currency.getCurrencyInMultiplesOf());

        return LoanProductRelatedDetail.createFrom(currency, this.principal.getAmount(), this.interestRatePerPeriod,
                this.interestRatePeriodFrequencyType, this.annualNominalInterestRate, this.interestMethod,
                this.interestCalculationPeriodMethod, this.repaymentEvery, this.repaymentPeriodFrequencyType, this.numberOfRepayments,
                this.principalGrace, this.interestPaymentGrace, this.interestChargingGrace, this.amortizationMethod,
                this.inArrearsTolerance.getAmount(), this.graceOnArrearsAgeing, this.daysInMonthType.getValue(),
                this.daysInYearType.getValue(), this.interestRecalculationEnabled);
    }

    public Integer getLoanTermFrequency() {
        return this.loanTermFrequency;
    }

    public PeriodFrequencyType getLoanTermPeriodFrequencyType() {
        return this.loanTermPeriodFrequencyType;
    }

    public Integer getRepaymentEvery() {
        return this.repaymentEvery;
    }

    public PeriodFrequencyType getRepaymentPeriodFrequencyType() {
        return this.repaymentPeriodFrequencyType;
    }

    public Date getRepaymentStartFromDate() {
        Date dateValue = null;
        if (this.repaymentsStartingFromDate != null) {
            dateValue = this.repaymentsStartingFromDate.toDate();
        }
        return dateValue;
    }

    public Date getInterestChargedFromDate() {
        Date dateValue = null;
        if (this.interestChargedFromDate != null) {
            dateValue = this.interestChargedFromDate.toDate();
        }
        return dateValue;
    }

    public void setPrincipal(Money principal) {
        this.principal = principal;
    }

    public LocalDate getInterestChargedFromLocalDate() {
        return this.interestChargedFromDate;
    }

    public InterestMethod getInterestMethod() {
        return this.interestMethod;
    }

    public AmortizationMethod getAmortizationMethod() {
        return this.amortizationMethod;
    }

    public MonetaryCurrency getCurrency() {
        return this.principal.getCurrency();
    }

    public Integer getNumberOfRepayments() {
        return this.numberOfRepayments;
    }

    public LocalDate getExpectedDisbursementDate() {
        return this.expectedDisbursementDate;
    }

    public LocalDate getRepaymentsStartingFromLocalDate() {
        return this.repaymentsStartingFromDate;
    }

    public LocalDate getCalculatedRepaymentsStartingFromLocalDate() {
        return this.calculatedRepaymentsStartingFromDate;
    }

    public Money getPrincipal() {
        return this.principal;
    }

    public List<DisbursementData> getDisbursementDatas() {
        return this.disbursementDatas;
    }

    public boolean isMultiDisburseLoan() {
        return this.multiDisburseLoan;
    }

    public Money getMaxOutstandingBalance() {
        return Money.of(getCurrency(), this.maxOutstandingBalance);
    }

    public BigDecimal getFixedEmiAmount() {
        return this.fixedEmiAmount;
    }

    public Integer getNthDay() {
        return this.nthDay;
    }

    public DayOfWeekType getWeekDayType() {
        return this.weekDayType;
    }

    public void setFixedEmiAmountForPeriod(LocalDate periodDate) {
        LocalDate startDate = expectedDisbursementDate;
        for (LoanTermVariationsData loanVariationTermsData : this.emiAmountVariations) {
            if (!periodDate.isBefore(loanVariationTermsData.getTermApplicableFrom())
                    && !startDate.isAfter(loanVariationTermsData.getTermApplicableFrom())) {
                this.fixedEmiAmount = loanVariationTermsData.getTermValue();
                startDate = loanVariationTermsData.getTermApplicableFrom();
            }
        }
    }

    public void setFixedEmiAmount(BigDecimal fixedEmiAmount) {
        this.fixedEmiAmount = fixedEmiAmount;
    }

    public void resetFixedEmiAmount() {
        this.fixedEmiAmount = this.actualFixedEmiAmount;
    }

    public LoanRescheduleStrategyMethod getLoanRescheduleStrategyMethod() {
        return LoanRescheduleStrategyMethod.REDUCE_EMI_AMOUNT;
    }

    public boolean isInterestRecalculationEnabled() {
        return this.interestRecalculationEnabled;
    }

    public LoanRescheduleStrategyMethod getRescheduleStrategyMethod() {
        return this.rescheduleStrategyMethod;
    }

    public InterestRecalculationCompoundingMethod getInterestRecalculationCompoundingMethod() {
        return this.interestRecalculationCompoundingMethod;
    }

    public CalendarInstance getRestCalendarInstance() {
        return this.restCalendarInstance;
    }

    private boolean isFallingInRepaymentPeriod(LocalDate fromDate, LocalDate toDate) {
        boolean isSameAsRepaymentPeriod = false;
        if (this.interestCalculationPeriodMethod.getValue().equals(InterestCalculationPeriodMethod.SAME_AS_REPAYMENT_PERIOD.getValue())) {
            switch (this.repaymentPeriodFrequencyType) {
                case WEEKS:
                    int days = Days.daysBetween(fromDate, toDate).getDays();
                    isSameAsRepaymentPeriod = (days % 7) == 0;
                break;
                case MONTHS:
                    boolean isFromDateOnEndDate = false;
                    if (fromDate.getDayOfMonth() > fromDate.plusDays(1).getDayOfMonth()) {
                        isFromDateOnEndDate = true;
                    }
                    boolean isToDateOnEndDate = false;
                    if (toDate.getDayOfMonth() > toDate.plusDays(1).getDayOfMonth()) {
                        isToDateOnEndDate = true;
                    }

                    if (isFromDateOnEndDate && isToDateOnEndDate) {
                        isSameAsRepaymentPeriod = true;
                    } else {

                        int months = getPeriodsBetween(fromDate, toDate);
                        fromDate = fromDate.plusMonths(months);
                        isSameAsRepaymentPeriod = fromDate.isEqual(toDate);
                    }

                break;
                default:
                break;
            }
        }
        return isSameAsRepaymentPeriod;
    }

    private Integer getPeriodsBetween(LocalDate fromDate, LocalDate toDate) {
        Integer numberOfPeriods = 0;
        PeriodType periodType = PeriodType.yearMonthDay();
        Period difference = new Period(fromDate, toDate, periodType);
        switch (this.repaymentPeriodFrequencyType) {
            case DAYS:
                numberOfPeriods = difference.getDays();
            break;
            case WEEKS:
                periodType = PeriodType.weeks();
                difference = new Period(fromDate, toDate, periodType);
                numberOfPeriods = difference.getWeeks();
            break;
            case MONTHS:
                numberOfPeriods = difference.getMonths();
            break;
            case YEARS:
                numberOfPeriods = difference.getYears();
            break;
            default:
            break;
        }
        return numberOfPeriods;
    }

    public RecalculationFrequencyType getRecalculationFrequencyType() {
        return this.recalculationFrequencyType;
    }

    public void updateNumberOfRepayments(final Integer numberOfRepayments) {
        this.numberOfRepayments = numberOfRepayments;
    }

    public void updatePrincipalGrace(final Integer principalGrace) {
        this.principalGrace = principalGrace;
    }

    public void updateInterestPaymentGrace(final Integer interestPaymentGrace) {
        this.interestPaymentGrace = interestPaymentGrace;
    }

    public void updateInterestRatePerPeriod(BigDecimal interestRatePerPeriod) {
        if (interestRatePerPeriod != null) {
            this.interestRatePerPeriod = interestRatePerPeriod;
        }
    }

    public void updateAnnualNominalInterestRate(BigDecimal annualNominalInterestRate) {
        if (annualNominalInterestRate != null) {
            this.annualNominalInterestRate = annualNominalInterestRate;
        }
    }

    public BigDecimal getInterestRatePerPeriod() {
        return this.interestRatePerPeriod;
    }

    public BigDecimal getAnnualNominalInterestRate() {
        return this.annualNominalInterestRate;
    }

    public void updateInterestChargedFromDate(LocalDate interestChargedFromDate) {
        if (interestChargedFromDate != null) {
            this.interestChargedFromDate = interestChargedFromDate;
        }
    }

    public void updateLoanTermFrequency(Integer loanTermFrequency) {
        if (loanTermFrequency != null) {
            this.loanTermFrequency = loanTermFrequency;
        }
    }

    public void updateTotalInterestDue(Money totalInterestDue) {

        if (totalInterestDue != null) {
            this.totalInterestDue = totalInterestDue;
        }
    }

    public ApplicationCurrency getApplicationCurrency() {
        return this.currency;
    }
}<|MERGE_RESOLUTION|>--- conflicted
+++ resolved
@@ -112,7 +112,7 @@
 
     private BigDecimal fixedEmiAmount;
 
-    private BigDecimal actualFixedEmiAmount;
+    private final BigDecimal actualFixedEmiAmount;
 
     private final BigDecimal maxOutstandingBalance;
 
@@ -134,11 +134,8 @@
 
     private final RecalculationFrequencyType recalculationFrequencyType;
 
-<<<<<<< HEAD
     private final BigDecimal principalThresholdForLastInstalment;
-=======
     private final Integer instalmentAmountInMultiplesOf;
->>>>>>> 0182be4c
 
     public static LoanApplicationTerms assembleFrom(final ApplicationCurrency currency, final Integer loanTermFrequency,
             final PeriodFrequencyType loanTermPeriodFrequencyType, final Integer numberOfRepayments, final Integer repaymentEvery,
@@ -153,11 +150,7 @@
             final List<DisbursementData> disbursementDatas, final BigDecimal maxOutstandingBalance,
             final List<LoanTermVariationsData> emiAmountVariations, final Integer graceOnArrearsAgeing,
             final DaysInMonthType daysInMonthType, final DaysInYearType daysInYearType, final boolean isInterestRecalculationEnabled,
-<<<<<<< HEAD
-            BigDecimal principalThresholdForLastInstalment) {
-=======
-            Integer instalmentAmountInMultiplesOf) {
->>>>>>> 0182be4c
+            BigDecimal principalThresholdForLastInstalment, Integer instalmentAmountInMultiplesOf) {
 
         final LoanRescheduleStrategyMethod rescheduleStrategyMethod = null;
         final InterestRecalculationCompoundingMethod interestRecalculationCompoundingMethod = null;
@@ -170,11 +163,7 @@
                 graceOnInterestPayment, graceOnInterestCharged, interestChargedFromDate, inArrearsTolerance, multiDisburseLoan, emiAmount,
                 disbursementDatas, maxOutstandingBalance, emiAmountVariations, graceOnArrearsAgeing, daysInMonthType, daysInYearType,
                 isInterestRecalculationEnabled, rescheduleStrategyMethod, interestRecalculationCompoundingMethod, restCalendarInstance,
-<<<<<<< HEAD
-                recalculationFrequencyType, principalThresholdForLastInstalment);
-=======
-                recalculationFrequencyType, instalmentAmountInMultiplesOf);
->>>>>>> 0182be4c
+                recalculationFrequencyType, principalThresholdForLastInstalment, instalmentAmountInMultiplesOf);
     }
 
     public static LoanApplicationTerms assembleFrom(final ApplicationCurrency applicationCurrency, final Integer loanTermFrequency,
@@ -184,11 +173,7 @@
             final LoanProductRelatedDetail loanProductRelatedDetail, final boolean multiDisburseLoan, final BigDecimal emiAmount,
             final List<DisbursementData> disbursementDatas, final BigDecimal maxOutstandingBalance,
             final List<LoanTermVariationsData> emiAmountVariations, final LocalDate interestChargedFromDate,
-<<<<<<< HEAD
-            final BigDecimal principalThresholdForLastInstalment) {
-=======
-            Integer instalmentAmountInMultiplesOf) {
->>>>>>> 0182be4c
+            final BigDecimal principalThresholdForLastInstalment, Integer instalmentAmountInMultiplesOf) {
 
         final Integer numberOfRepayments = loanProductRelatedDetail.getNumberOfRepayments();
         final Integer repaymentEvery = loanProductRelatedDetail.getRepayEvery();
@@ -224,11 +209,7 @@
                 multiDisburseLoan, emiAmount, disbursementDatas, maxOutstandingBalance, emiAmountVariations,
                 loanProductRelatedDetail.getGraceOnDueDate(), daysInMonthType, daysInYearType, isInterestRecalculationEnabled,
                 rescheduleStrategyMethod, interestRecalculationCompoundingMethod, restCalendarInstance, recalculationFrequencyType,
-<<<<<<< HEAD
-                principalThresholdForLastInstalment);
-=======
-                instalmentAmountInMultiplesOf);
->>>>>>> 0182be4c
+                principalThresholdForLastInstalment, instalmentAmountInMultiplesOf);
     }
 
     public static LoanApplicationTerms assembleFrom(final ApplicationCurrency applicationCurrency, final Integer loanTermFrequency,
@@ -238,11 +219,8 @@
             final BigDecimal emiAmount, final List<DisbursementData> disbursementDatas, final BigDecimal maxOutstandingBalance,
             final List<LoanTermVariationsData> emiAmountVariations, final LocalDate interestChargedFromDate,
             final LoanInterestRecalculationDetails interestRecalculationDetails, final CalendarInstance restCalendarInstance,
-<<<<<<< HEAD
-            final RecalculationFrequencyType recalculationFrequencyType, final BigDecimal principalThresholdForLastInstalment) {
-=======
-            final RecalculationFrequencyType recalculationFrequencyType, Integer instalmentAmountInMultiplesOf) {
->>>>>>> 0182be4c
+            final RecalculationFrequencyType recalculationFrequencyType, final BigDecimal principalThresholdForLastInstalment,
+            Integer instalmentAmountInMultiplesOf) {
 
         final Integer numberOfRepayments = loanProductRelatedDetail.getNumberOfRepayments();
         final Integer repaymentEvery = loanProductRelatedDetail.getRepayEvery();
@@ -279,12 +257,8 @@
                 graceOnInterestPayment, graceOnInterestCharged, interestChargedFromDate, inArrearsTolerance, multiDisburseLoan, emiAmount,
                 disbursementDatas, maxOutstandingBalance, emiAmountVariations, loanProductRelatedDetail.getGraceOnDueDate(),
                 daysInMonthType, daysInYearType, isInterestRecalculationEnabled, rescheduleStrategyMethod,
-<<<<<<< HEAD
                 interestRecalculationCompoundingMethod, restCalendarInstance, recalculationFrequencyType,
-                principalThresholdForLastInstalment);
-=======
-                interestRecalculationCompoundingMethod, restCalendarInstance, recalculationFrequencyType, instalmentAmountInMultiplesOf);
->>>>>>> 0182be4c
+                principalThresholdForLastInstalment, instalmentAmountInMultiplesOf);
     }
 
     public static LoanApplicationTerms assembleFrom(final Integer repaymentEvery, final PeriodFrequencyType repaymentPeriodFrequencyType,
@@ -302,11 +276,8 @@
                 applicationTerms.graceOnArrearsAgeing, applicationTerms.daysInMonthType, applicationTerms.daysInYearType,
                 applicationTerms.interestRecalculationEnabled, applicationTerms.rescheduleStrategyMethod,
                 applicationTerms.interestRecalculationCompoundingMethod, applicationTerms.restCalendarInstance,
-<<<<<<< HEAD
-                applicationTerms.recalculationFrequencyType, applicationTerms.principalThresholdForLastInstalment);
-=======
-                applicationTerms.recalculationFrequencyType, applicationTerms.instalmentAmountInMultiplesOf);
->>>>>>> 0182be4c
+                applicationTerms.recalculationFrequencyType, applicationTerms.principalThresholdForLastInstalment,
+                applicationTerms.instalmentAmountInMultiplesOf);
     }
 
     private LoanApplicationTerms(final ApplicationCurrency currency, final Integer loanTermFrequency,
@@ -324,11 +295,7 @@
             final boolean isInterestRecalculationEnabled, final LoanRescheduleStrategyMethod rescheduleStrategyMethod,
             final InterestRecalculationCompoundingMethod interestRecalculationCompoundingMethod,
             final CalendarInstance restCalendarInstance, final RecalculationFrequencyType recalculationFrequencyType,
-<<<<<<< HEAD
-            final BigDecimal principalThresholdForLastInstalment) {
-=======
-            final Integer instalmentAmountInMultiplesOf) {
->>>>>>> 0182be4c
+            final BigDecimal principalThresholdForLastInstalment, final Integer instalmentAmountInMultiplesOf) {
         this.currency = currency;
         this.loanTermFrequency = loanTermFrequency;
         this.loanTermPeriodFrequencyType = loanTermPeriodFrequencyType;
@@ -370,11 +337,8 @@
         this.interestRecalculationCompoundingMethod = interestRecalculationCompoundingMethod;
         this.restCalendarInstance = restCalendarInstance;
         this.recalculationFrequencyType = recalculationFrequencyType;
-<<<<<<< HEAD
         this.principalThresholdForLastInstalment = principalThresholdForLastInstalment;
-=======
         this.instalmentAmountInMultiplesOf = instalmentAmountInMultiplesOf;
->>>>>>> 0182be4c
     }
 
     public Money adjustPrincipalIfLastRepaymentPeriod(final Money principalForPeriod, final Money totalCumulativePrincipalToDate,
