--- conflicted
+++ resolved
@@ -82,12 +82,10 @@
 
     void recalculateInterest();
 
-<<<<<<< HEAD
     CommandProcessingResult recoverFromGuarantor(Long loanId);
 
     void applyMeetingDateChanges(Calendar calendar, Collection<CalendarInstance> loanCalendarInstances);
-=======
-	CommandProcessingResult makeLoanRefund(Long loanId, JsonCommand command);
->>>>>>> ed03a307
+
+    CommandProcessingResult makeLoanRefund(Long loanId, JsonCommand command);
 
 }