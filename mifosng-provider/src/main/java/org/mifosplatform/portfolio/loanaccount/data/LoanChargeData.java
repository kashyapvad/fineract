/**
 * This Source Code Form is subject to the terms of the Mozilla Public
 * License, v. 2.0. If a copy of the MPL was not distributed with this file,
 * You can obtain one at http://mozilla.org/MPL/2.0/.
 */
package org.mifosplatform.portfolio.loanaccount.data;

import java.math.BigDecimal;
import java.util.Collection;

import org.joda.time.LocalDate;
import org.mifosplatform.infrastructure.core.data.EnumOptionData;
import org.mifosplatform.organisation.monetary.data.CurrencyData;
import org.mifosplatform.portfolio.charge.data.ChargeData;
import org.mifosplatform.portfolio.charge.domain.ChargePaymentMode;

/**
 * Immutable data object for loan charge data.
 */
public class LoanChargeData {

    private final Long id;
    @SuppressWarnings("unused")
    private final Long chargeId;
    @SuppressWarnings("unused")
    private final String name;
    @SuppressWarnings("unused")
    private final EnumOptionData chargeTimeType;

    private final LocalDate dueDate;

    @SuppressWarnings("unused")
    private final EnumOptionData chargeCalculationType;

    private final BigDecimal percentage;

    @SuppressWarnings("unused")
    private final BigDecimal amountPercentageAppliedTo;

    @SuppressWarnings("unused")
    private final CurrencyData currency;

    @SuppressWarnings("unused")
    private final BigDecimal amount;

    @SuppressWarnings("unused")
    private final BigDecimal amountPaid;
    @SuppressWarnings("unused")
    private final BigDecimal amountWaived;
    @SuppressWarnings("unused")
    private final BigDecimal amountWrittenOff;

    private final BigDecimal amountOutstanding;

    @SuppressWarnings("unused")
    private final BigDecimal amountOrPercentage;

    @SuppressWarnings("unused")
    private final Collection<ChargeData> chargeOptions;

    @SuppressWarnings("unused")
    private final boolean penalty;

    private final EnumOptionData chargePaymentMode;

    private final boolean paid;

    private final boolean waived;

    @SuppressWarnings("unused")
    private final boolean chargePayable;

    private final Long loanId;

    public static LoanChargeData template(final Collection<ChargeData> chargeOptions) {
        return new LoanChargeData(null, null, null, null, null, null, null, null, chargeOptions, false, null, false, false, null);
    }

    /**
     * used when populating with details from charge definition (for crud on
     * charges)
     */
    public static LoanChargeData newLoanChargeDetails(final Long chargeId, final String name, final CurrencyData currency,
            final BigDecimal amount, final BigDecimal percentage, final EnumOptionData chargeTimeType,
            final EnumOptionData chargeCalculationType, final boolean penalty, final EnumOptionData chargePaymentMode) {
        return new LoanChargeData(null, chargeId, name, currency, amount, percentage, chargeTimeType, chargeCalculationType, null, penalty,
                chargePaymentMode, false, false, null);
    }

    public LoanChargeData(final Long id, final Long chargeId, final String name, final CurrencyData currency, final BigDecimal amount,
            final BigDecimal amountPaid, final BigDecimal amountWaived, final BigDecimal amountWrittenOff,
            final BigDecimal amountOutstanding, final EnumOptionData chargeTimeType, final LocalDate dueDate,
            final EnumOptionData chargeCalculationType, final BigDecimal percentage, final BigDecimal amountPercentageAppliedTo,
            final boolean penalty, final EnumOptionData chargePaymentMode, final boolean paid, final boolean waived, final Long loanId) {
        this.id = id;
        this.chargeId = chargeId;
        this.name = name;
        this.currency = currency;
        this.amount = amount;
        this.amountPaid = amountPaid;
        this.amountWaived = amountWaived;
        this.amountWrittenOff = amountWrittenOff;
        this.amountOutstanding = amountOutstanding;
        this.chargeTimeType = chargeTimeType;
        this.dueDate = dueDate;
        this.chargeCalculationType = chargeCalculationType;
        this.percentage = percentage;
        this.amountPercentageAppliedTo = amountPercentageAppliedTo;
        this.penalty = penalty;
        this.chargePaymentMode = chargePaymentMode;
        this.paid = paid;
        this.waived = waived;

        if (chargeCalculationType != null && chargeCalculationType.getId().intValue() > 1) {
            this.amountOrPercentage = this.percentage;
        } else {
            this.amountOrPercentage = amount;
        }

        this.chargeOptions = null;
        this.chargePayable = isChargePayable();
        this.loanId = loanId;
    }

    private LoanChargeData(final Long id, final Long chargeId, final String name, final CurrencyData currency, final BigDecimal amount,
            final BigDecimal pecentage, final EnumOptionData chargeTimeType, final EnumOptionData chargeCalculationType,
            final Collection<ChargeData> chargeOptions, final boolean penalty, final EnumOptionData chargePaymentMode, final boolean paid,
            final boolean waived, final Long loanId) {
        this.id = id;
        this.chargeId = chargeId;
        this.name = name;
        this.currency = currency;
        this.amount = amount;
        this.amountPaid = BigDecimal.ZERO;
        this.amountWaived = BigDecimal.ZERO;
        this.amountWrittenOff = BigDecimal.ZERO;
        this.amountOutstanding = amount;
        this.chargeTimeType = chargeTimeType;
        this.dueDate = null;
        this.chargeCalculationType = chargeCalculationType;
        this.percentage = pecentage;
        this.amountPercentageAppliedTo = null;
        this.penalty = penalty;
        this.chargePaymentMode = chargePaymentMode;
        this.paid = paid;
        this.waived = waived;

        if (chargeCalculationType != null && chargeCalculationType.getId().intValue() > 1) {
            this.amountOrPercentage = this.percentage;
        } else {
            this.amountOrPercentage = amount;
        }

        this.chargeOptions = chargeOptions;
        this.chargePayable = isChargePayable();
        this.loanId = loanId;
    }

    public LoanChargeData(final Long id, final LocalDate dueAsOfDate, final BigDecimal amountOutstanding, final Long loanId) {
        this.id = id;
        this.chargeId = null;
        this.name = null;
        this.currency = null;
        this.amount = null;
        this.amountPaid = null;
        this.amountWaived = null;
        this.amountWrittenOff = null;
        this.amountOutstanding = amountOutstanding;
        this.chargeTimeType = null;
        this.dueDate = dueAsOfDate;
        this.chargeCalculationType = null;
        this.percentage = null;
        this.amountPercentageAppliedTo = null;
        this.penalty = false;
        this.chargePaymentMode = null;
        this.paid = false;
        this.waived = false;
        this.amountOrPercentage = null;
        this.chargeOptions = null;
        this.chargePayable = false;
        this.loanId = loanId;
    }

    public boolean isChargePayable() {
        boolean isAccountTransfer = false;
        if (this.chargePaymentMode != null) {
            isAccountTransfer = ChargePaymentMode.fromInt(this.chargePaymentMode.getId().intValue()).isPaymentModeAccountTransfer();
        }
        return isAccountTransfer && !this.paid && !this.waived;
    }

    public Long getId() {
        return this.id;
    }

    public LocalDate getDueDate() {
        return this.dueDate;
    }

    public Long getLoanId() {
        return this.loanId;
    }

<<<<<<< HEAD

=======
>>>>>>> 3531e956
    public BigDecimal getAmountOutstanding() {
        return this.amountOutstanding;
    }
}<|MERGE_RESOLUTION|>--- conflicted
+++ resolved
@@ -201,10 +201,6 @@
         return this.loanId;
     }
 
-<<<<<<< HEAD
-
-=======
->>>>>>> 3531e956
     public BigDecimal getAmountOutstanding() {
         return this.amountOutstanding;
     }
