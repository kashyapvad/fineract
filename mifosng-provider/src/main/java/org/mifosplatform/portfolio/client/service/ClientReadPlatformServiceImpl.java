/**
 * This Source Code Form is subject to the terms of the Mozilla Public
 * License, v. 2.0. If a copy of the MPL was not distributed with this file,
 * You can obtain one at http://mozilla.org/MPL/2.0/.
 */
package org.mifosplatform.portfolio.client.service;

import java.sql.ResultSet;
import java.sql.SQLException;
import java.util.ArrayList;
import java.util.Collection;
import java.util.List;

import org.apache.commons.lang.StringUtils;
import org.joda.time.LocalDate;
import org.mifosplatform.infrastructure.codes.data.CodeValueData;
import org.mifosplatform.infrastructure.codes.service.CodeValueReadPlatformService;
import org.mifosplatform.infrastructure.core.api.ApiParameterHelper;
import org.mifosplatform.infrastructure.core.data.EnumOptionData;
import org.mifosplatform.infrastructure.core.domain.JdbcSupport;
import org.mifosplatform.infrastructure.core.service.Page;
import org.mifosplatform.infrastructure.core.service.PaginationHelper;
import org.mifosplatform.infrastructure.core.service.RoutingDataSource;
import org.mifosplatform.infrastructure.security.service.PlatformSecurityContext;
import org.mifosplatform.organisation.office.data.OfficeData;
import org.mifosplatform.organisation.office.service.OfficeReadPlatformService;
import org.mifosplatform.organisation.staff.data.StaffData;
import org.mifosplatform.organisation.staff.service.StaffReadPlatformService;
import org.mifosplatform.portfolio.client.data.ClientData;
import org.mifosplatform.portfolio.client.data.ClientTimelineData;
import org.mifosplatform.portfolio.client.domain.ClientEnumerations;
import org.mifosplatform.portfolio.client.domain.ClientStatus;
import org.mifosplatform.portfolio.client.exception.ClientNotFoundException;
import org.mifosplatform.portfolio.group.data.GroupGeneralData;
import org.mifosplatform.portfolio.group.service.SearchParameters;
import org.mifosplatform.useradministration.domain.AppUser;
import org.springframework.beans.factory.annotation.Autowired;
import org.springframework.dao.EmptyResultDataAccessException;
import org.springframework.jdbc.core.JdbcTemplate;
import org.springframework.jdbc.core.RowMapper;
import org.springframework.stereotype.Service;
import org.springframework.util.CollectionUtils;

@Service
public class ClientReadPlatformServiceImpl implements ClientReadPlatformService {

    private final JdbcTemplate jdbcTemplate;
    private final PlatformSecurityContext context;
    private final OfficeReadPlatformService officeReadPlatformService;
    private final StaffReadPlatformService staffReadPlatformService;
    private final CodeValueReadPlatformService codeValueReadPlatformService;
    // data mappers
    private final PaginationHelper<ClientData> paginationHelper = new PaginationHelper<ClientData>();
    private final ClientMapper clientMapper = new ClientMapper();
    private final ClientLookupMapper lookupMapper = new ClientLookupMapper();
    private final ClientMembersOfGroupMapper membersOfGroupMapper = new ClientMembersOfGroupMapper();
    private final ParentGroupsMapper clientGroupsMapper = new ParentGroupsMapper();

    @Autowired
    public ClientReadPlatformServiceImpl(final PlatformSecurityContext context, final RoutingDataSource dataSource,
            final OfficeReadPlatformService officeReadPlatformService, final StaffReadPlatformService staffReadPlatformService,
            final CodeValueReadPlatformService codeValueReadPlatformService) {
        this.context = context;
        this.officeReadPlatformService = officeReadPlatformService;
        this.jdbcTemplate = new JdbcTemplate(dataSource);
        this.staffReadPlatformService = staffReadPlatformService;
        this.codeValueReadPlatformService = codeValueReadPlatformService;
    }

    @Override
    public ClientData retrieveTemplate(final Long officeId, final boolean staffInSelectedOfficeOnly) {
        this.context.authenticatedUser();

        final Long defaultOfficeId = defaultToUsersOfficeIfNull(officeId);

        final Collection<OfficeData> offices = this.officeReadPlatformService.retrieveAllOfficesForDropdown();

        Collection<StaffData> staffOptions = null;

        final boolean loanOfficersOnly = false;
        if (staffInSelectedOfficeOnly) {
            staffOptions = this.staffReadPlatformService.retrieveAllStaffForDropdown(defaultOfficeId);
        } else {
            staffOptions = this.staffReadPlatformService.retrieveAllStaffInOfficeAndItsParentOfficeHierarchy(defaultOfficeId,
                    loanOfficersOnly);
        }
        if (CollectionUtils.isEmpty(staffOptions)) {
            staffOptions = null;
        }

        return ClientData.template(defaultOfficeId, new LocalDate(), offices, staffOptions, null);
    }

    @Override
    public Page<ClientData> retrieveAll(final SearchParameters searchParameters) {

<<<<<<< HEAD
        final String userOfficeHierarchy = this.context.OfficeHierarchy();
=======
        final String userOfficeHierarchy = this.context.officeHierarchy();
>>>>>>> 7bd6ef0b
        final String underHierarchySearchString = userOfficeHierarchy + "%";

//        if (searchParameters.isScopedByOfficeHierarchy()) {
//            this.context.validateAccessRights(searchParameters.getHierarchy());
//            underHierarchySearchString = searchParameters.getHierarchy() + "%";
//        }

        final StringBuilder sqlBuilder = new StringBuilder(200);
        sqlBuilder.append("select SQL_CALC_FOUND_ROWS ");
        sqlBuilder.append(this.clientMapper.schema());
        sqlBuilder.append(" where (o.hierarchy like ? or transferToOffice.hierarchy like ?) ");

        final String extraCriteria = buildSqlStringFromClientCriteria(searchParameters);

        if (StringUtils.isNotBlank(extraCriteria)) {
            sqlBuilder.append(" and (").append(extraCriteria).append(")");
        }

        if (searchParameters.isOrderByRequested()) {
            sqlBuilder.append(" order by ").append(searchParameters.getOrderBy());

            if (searchParameters.isSortOrderProvided()) {
                sqlBuilder.append(' ').append(searchParameters.getSortOrder());
            }
        }

        if (searchParameters.isLimited()) {
            sqlBuilder.append(" limit ").append(searchParameters.getLimit());
            if (searchParameters.isOffset()) {
                sqlBuilder.append(" offset ").append(searchParameters.getOffset());
            }
        }

        final String sqlCountRows = "SELECT FOUND_ROWS()";
        return this.paginationHelper.fetchPage(this.jdbcTemplate, sqlCountRows, sqlBuilder.toString(), new Object[] {
                underHierarchySearchString, underHierarchySearchString }, this.clientMapper);
    }

    private String buildSqlStringFromClientCriteria(final SearchParameters searchParameters) {

        String sqlSearch = searchParameters.getSqlSearch();
        final Long officeId = searchParameters.getOfficeId();
        final String externalId = searchParameters.getExternalId();
        final String displayName = searchParameters.getName();
        final String firstname = searchParameters.getFirstname();
        final String lastname = searchParameters.getLastname();

        String extraCriteria = "";
        if (sqlSearch != null) {
            sqlSearch = sqlSearch.replaceAll(" display_name ", " c.display_name ");
            sqlSearch = sqlSearch.replaceAll("display_name ", "c.display_name ");
            extraCriteria = " and (" + sqlSearch + ")";
        }

        if (officeId != null) {
            extraCriteria += " and office_id = " + officeId;
        }

        if (externalId != null) {
            extraCriteria += " and c.external_id like " + ApiParameterHelper.sqlEncodeString(externalId);
        }

        if (displayName != null) {
            extraCriteria += " and concat(ifnull(firstname, ''), if(firstname > '',' ', '') , ifnull(lastname, '')) like "
                    + ApiParameterHelper.sqlEncodeString(displayName);
        }

        if (firstname != null) {
            extraCriteria += " and firstname like " + ApiParameterHelper.sqlEncodeString(firstname);
        }

        if (lastname != null) {
            extraCriteria += " and lastname like " + ApiParameterHelper.sqlEncodeString(lastname);
        }

        if (searchParameters.isScopedByOfficeHierarchy()) {
            extraCriteria += " and o.hierarchy like " + ApiParameterHelper.sqlEncodeString(searchParameters.getHierarchy() + "%");
        }

        if (StringUtils.isNotBlank(extraCriteria)) {
            extraCriteria = extraCriteria.substring(4);
        }

        return extraCriteria;
    }

    @Override
    public ClientData retrieveOne(final Long clientId) {
        try {
            final String hierarchy = this.context.officeHierarchy();
            final String hierarchySearchString = hierarchy + "%";

            final String sql = "select " + this.clientMapper.schema()
                    + " where ( o.hierarchy like ? or transferToOffice.hierarchy like ?) and c.id = ?";
            final ClientData clientData = this.jdbcTemplate.queryForObject(sql, this.clientMapper, new Object[] { hierarchySearchString,
                    hierarchySearchString, clientId });

            final String clientGroupsSql = "select " + this.clientGroupsMapper.parentGroupsSchema();

            final Collection<GroupGeneralData> parentGroups = this.jdbcTemplate.query(clientGroupsSql, this.clientGroupsMapper,
                    new Object[] { clientId });

            return ClientData.setParentGroups(clientData, parentGroups);

        } catch (final EmptyResultDataAccessException e) {
            throw new ClientNotFoundException(clientId);
        }
    }

    @Override
    public Collection<ClientData> retrieveAllForLookup(final String extraCriteria) {

        String sql = "select " + this.lookupMapper.schema();

        if (StringUtils.isNotBlank(extraCriteria)) {
            sql += " and (" + extraCriteria + ")";
        }

        return this.jdbcTemplate.query(sql, this.lookupMapper, new Object[] {});
    }

    @Override
    public Collection<ClientData> retrieveAllForLookupByOfficeId(final Long officeId) {

        final String sql = "select " + this.lookupMapper.schema() + " where c.office_id = ? and c.status_enum != ?";

        return this.jdbcTemplate.query(sql, this.lookupMapper, new Object[] { officeId, ClientStatus.CLOSED.getValue() });
    }

    @Override
    public Collection<ClientData> retrieveClientMembersOfGroup(final Long groupId) {

        final AppUser currentUser = this.context.authenticatedUser();
        final String hierarchy = currentUser.getOffice().getHierarchy();
        final String hierarchySearchString = hierarchy + "%";

        final String sql = "select " + this.membersOfGroupMapper.schema() + " where o.hierarchy like ? and pgc.group_id = ?";

        return this.jdbcTemplate.query(sql, this.membersOfGroupMapper, new Object[] { hierarchySearchString, groupId });
    }

    @Override
    public Collection<ClientData> retrieveActiveClientMembersOfGroup(final Long groupId) {

        final AppUser currentUser = this.context.authenticatedUser();
        final String hierarchy = currentUser.getOffice().getHierarchy();
        final String hierarchySearchString = hierarchy + "%";

        final String sql = "select " + this.membersOfGroupMapper.schema()
                + " where o.hierarchy like ? and pgc.group_id = ? and c.status_enum = ? ";

        return this.jdbcTemplate.query(sql, this.membersOfGroupMapper,
                new Object[] { hierarchySearchString, groupId, ClientStatus.ACTIVE.getValue() });
    }

    private static final class ClientMembersOfGroupMapper implements RowMapper<ClientData> {

        private final String schema;

        public ClientMembersOfGroupMapper() {
            final StringBuilder sqlBuilder = new StringBuilder(200);

            sqlBuilder.append("c.id as id, c.account_no as accountNo, c.external_id as externalId, c.status_enum as statusEnum, ");
            sqlBuilder.append("c.office_id as officeId, o.name as officeName, ");
            sqlBuilder.append("c.transfer_to_office_id as transferToOfficeId, transferToOffice.name as transferToOfficeName, ");
            sqlBuilder.append("c.firstname as firstname, c.middlename as middlename, c.lastname as lastname, ");
            sqlBuilder.append("c.fullname as fullname, c.display_name as displayName, ");
            sqlBuilder.append("c.mobile_no as mobileNo, ");
            sqlBuilder.append("c.activation_date as activationDate, c.image_id as imageId, ");
            sqlBuilder.append("c.staff_id as staffId, s.display_name as staffName,");

            sqlBuilder.append("c.submittedon_date as submittedOnDate, ");
            sqlBuilder.append("sbu.username as submittedByUsername, ");
            sqlBuilder.append("sbu.firstname as submittedByFirstname, ");
            sqlBuilder.append("sbu.lastname as submittedByLastname, ");

            sqlBuilder.append("c.closedon_date as closedOnDate, ");
            sqlBuilder.append("clu.username as closedByUsername, ");
            sqlBuilder.append("clu.firstname as closedByFirstname, ");
            sqlBuilder.append("clu.lastname as closedByLastname, ");

            sqlBuilder.append("acu.username as activatedByUsername, ");
            sqlBuilder.append("acu.firstname as activatedByFirstname, ");
            sqlBuilder.append("acu.lastname as activatedByLastname ");

            sqlBuilder.append("from m_client c ");
            sqlBuilder.append("join m_office o on o.id = c.office_id ");
            sqlBuilder.append("join m_group_client pgc on pgc.client_id = c.id ");
            sqlBuilder.append("left join m_staff s on s.id = c.staff_id ");
            sqlBuilder.append("left join m_office transferToOffice on transferToOffice.id = c.transfer_to_office_id ");

            sqlBuilder.append("left join m_appuser sbu on sbu.id = c.submittedon_userid ");
            sqlBuilder.append("left join m_appuser acu on acu.id = c.activatedon_userid ");
            sqlBuilder.append("left join m_appuser clu on clu.id = c.closedon_userid ");

            this.schema = sqlBuilder.toString();
        }

        public String schema() {
            return this.schema;
        }

        @Override
        public ClientData mapRow(final ResultSet rs, @SuppressWarnings("unused") final int rowNum) throws SQLException {

            final String accountNo = rs.getString("accountNo");

            final Integer statusEnum = JdbcSupport.getInteger(rs, "statusEnum");
            final EnumOptionData status = ClientEnumerations.status(statusEnum);

            final Long officeId = JdbcSupport.getLong(rs, "officeId");
            final String officeName = rs.getString("officeName");

            final Long transferToOfficeId = JdbcSupport.getLong(rs, "transferToOfficeId");
            final String transferToOfficeName = rs.getString("transferToOfficeName");

            final Long id = JdbcSupport.getLong(rs, "id");
            final String firstname = rs.getString("firstname");
            final String middlename = rs.getString("middlename");
            final String lastname = rs.getString("lastname");
            final String fullname = rs.getString("fullname");
            final String displayName = rs.getString("displayName");
            final String externalId = rs.getString("externalId");
            final String mobileNo = rs.getString("mobileNo");

            final LocalDate activationDate = JdbcSupport.getLocalDate(rs, "activationDate");
            final Long imageId = JdbcSupport.getLong(rs, "imageId");
            final Long staffId = JdbcSupport.getLong(rs, "staffId");
            final String staffName = rs.getString("staffName");

            final LocalDate closedOnDate = JdbcSupport.getLocalDate(rs, "closedOnDate");
            final String closedByUsername = rs.getString("closedByUsername");
            final String closedByFirstname = rs.getString("closedByFirstname");
            final String closedByLastname = rs.getString("closedByLastname");

            final LocalDate submittedOnDate = JdbcSupport.getLocalDate(rs, "submittedOnDate");
            final String submittedByUsername = rs.getString("submittedByUsername");
            final String submittedByFirstname = rs.getString("submittedByFirstname");
            final String submittedByLastname = rs.getString("submittedByLastname");


            final String activatedByUsername = rs.getString("activatedByUsername");
            final String activatedByFirstname = rs.getString("activatedByFirstname");
            final String activatedByLastname = rs.getString("activatedByLastname");

            final ClientTimelineData timeline = new ClientTimelineData (submittedOnDate, submittedByUsername, submittedByFirstname, submittedByLastname,
                    activationDate, activatedByUsername, activatedByFirstname, activatedByLastname, closedOnDate, closedByUsername,
                    closedByFirstname, closedByLastname);

            return ClientData.instance(accountNo, status, officeId, officeName, transferToOfficeId, transferToOfficeName, id, firstname,
                    middlename, lastname, fullname, displayName, externalId, mobileNo, activationDate, imageId, staffId, staffName,timeline);

        }
    }

    @Override
    public Collection<ClientData> retrieveActiveClientMembersOfCenter(final Long centerId) {

        final AppUser currentUser = this.context.authenticatedUser();
        final String hierarchy = currentUser.getOffice().getHierarchy();
        final String hierarchySearchString = hierarchy + "%";

        final String sql = "select "
                + this.membersOfGroupMapper.schema()
                + " left join m_group g on pgc.group_id=g.id where o.hierarchy like ? and g.parent_id = ? and c.status_enum = ? group by c.id";

        return this.jdbcTemplate.query(sql, this.membersOfGroupMapper,
                new Object[] { hierarchySearchString, centerId, ClientStatus.ACTIVE.getValue() });
    }

    private static final class ClientMapper implements RowMapper<ClientData> {

        private final String schema;

        public ClientMapper() {
            final StringBuilder builder = new StringBuilder(400);

            builder.append("c.id as id, c.account_no as accountNo, c.external_id as externalId, c.status_enum as statusEnum, ");
            builder.append("c.office_id as officeId, o.name as officeName, ");
            builder.append("c.transfer_to_office_id as transferToOfficeId, transferToOffice.name as transferToOfficeName, ");
            builder.append("c.firstname as firstname, c.middlename as middlename, c.lastname as lastname, ");
            builder.append("c.fullname as fullname, c.display_name as displayName, ");
            builder.append("c.mobile_no as mobileNo, ");


            builder.append("c.submittedon_date as submittedOnDate, ");
            builder.append("sbu.username as submittedByUsername, ");
            builder.append("sbu.firstname as submittedByFirstname, ");
            builder.append("sbu.lastname as submittedByLastname, ");

            builder.append("c.closedon_date as closedOnDate, ");
            builder.append("clu.username as closedByUsername, ");
            builder.append("clu.firstname as closedByFirstname, ");
            builder.append("clu.lastname as closedByLastname, ");

           // builder.append("c.submittedon as submittedOnDate, ");
            builder.append("acu.username as activatedByUsername, ");
            builder.append("acu.firstname as activatedByFirstname, ");
            builder.append("acu.lastname as activatedByLastname, ");


            builder.append("c.activation_date as activationDate, c.image_id as imageId, ");
            builder.append("c.staff_id as staffId, s.display_name as staffName ");
            builder.append("from m_client c ");
            builder.append("join m_office o on o.id = c.office_id ");
            builder.append("left join m_staff s on s.id = c.staff_id ");
            builder.append("left join m_office transferToOffice on transferToOffice.id = c.transfer_to_office_id ");
            builder.append("left join m_appuser sbu on sbu.id = c.submittedon_userid ");
            builder.append("left join m_appuser acu on acu.id = c.activatedon_userid ");
            builder.append("left join m_appuser clu on clu.id = c.closedon_userid ");

            this.schema = builder.toString();
        }

        public String schema() {
            return this.schema;
        }

        @Override
        public ClientData mapRow(final ResultSet rs, @SuppressWarnings("unused") final int rowNum) throws SQLException {

            final String accountNo = rs.getString("accountNo");

            final Integer statusEnum = JdbcSupport.getInteger(rs, "statusEnum");
            final EnumOptionData status = ClientEnumerations.status(statusEnum);

            final Long officeId = JdbcSupport.getLong(rs, "officeId");
            final String officeName = rs.getString("officeName");

            final Long transferToOfficeId = JdbcSupport.getLong(rs, "transferToOfficeId");
            final String transferToOfficeName = rs.getString("transferToOfficeName");

            final Long id = JdbcSupport.getLong(rs, "id");
            final String firstname = rs.getString("firstname");
            final String middlename = rs.getString("middlename");
            final String lastname = rs.getString("lastname");
            final String fullname = rs.getString("fullname");
            final String displayName = rs.getString("displayName");
            final String externalId = rs.getString("externalId");
            final String mobileNo = rs.getString("mobileNo");
            final LocalDate activationDate = JdbcSupport.getLocalDate(rs, "activationDate");
            final Long imageId = JdbcSupport.getLong(rs, "imageId");
            final Long staffId = JdbcSupport.getLong(rs, "staffId");
            final String staffName = rs.getString("staffName");

            final LocalDate closedOnDate = JdbcSupport.getLocalDate(rs, "closedOnDate");
            final String closedByUsername = rs.getString("closedByUsername");
            final String closedByFirstname = rs.getString("closedByFirstname");
            final String closedByLastname = rs.getString("closedByLastname");

            final LocalDate submittedOnDate = JdbcSupport.getLocalDate(rs, "submittedOnDate");
            final String submittedByUsername = rs.getString("submittedByUsername");
            final String submittedByFirstname = rs.getString("submittedByFirstname");
            final String submittedByLastname = rs.getString("submittedByLastname");

            final String activatedByUsername = rs.getString("activatedByUsername");
            final String activatedByFirstname = rs.getString("activatedByFirstname");
            final String activatedByLastname = rs.getString("activatedByLastname");

            final ClientTimelineData timeline = new ClientTimelineData (submittedOnDate, submittedByUsername, submittedByFirstname, submittedByLastname,
                    activationDate, activatedByUsername, activatedByFirstname, activatedByLastname, closedOnDate, closedByUsername,
                    closedByFirstname, closedByLastname);

            return ClientData.instance(accountNo, status, officeId, officeName, transferToOfficeId, transferToOfficeName, id, firstname,
                    middlename, lastname, fullname, displayName, externalId, mobileNo, activationDate, imageId, staffId, staffName,timeline);

        }
    }

    private static final class ParentGroupsMapper implements RowMapper<GroupGeneralData> {

        public String parentGroupsSchema() {
            return "gp.id As groupId , gp.display_name As groupName from m_client cl JOIN m_group_client gc ON cl.id = gc.client_id "
                    + "JOIN m_group gp ON gp.id = gc.group_id WHERE cl.id  = ?";
        }

        @Override
        public GroupGeneralData mapRow(final ResultSet rs, @SuppressWarnings("unused") final int rowNum) throws SQLException {

            final Long groupId = JdbcSupport.getLong(rs, "groupId");
            final String groupName = rs.getString("groupName");

            return GroupGeneralData.lookup(groupId, groupName);
        }
    }

    private static final class ClientLookupMapper implements RowMapper<ClientData> {

        private final String schema;

        public ClientLookupMapper() {
            final StringBuilder builder = new StringBuilder(200);

            builder.append("c.id as id, c.display_name as displayName, ");
            builder.append("c.office_id as officeId, o.name as officeName ");
            builder.append("from m_client c ");
            builder.append("join m_office o on o.id = c.office_id ");

            this.schema = builder.toString();
        }

        public String schema() {
            return this.schema;
        }

        @Override
        public ClientData mapRow(final ResultSet rs, @SuppressWarnings("unused") final int rowNum) throws SQLException {

            final Long id = rs.getLong("id");
            final String displayName = rs.getString("displayName");
            final Long officeId = rs.getLong("officeId");
            final String officeName = rs.getString("officeName");

            return ClientData.lookup(id, displayName, officeId, officeName);
        }
    }

    @Override
    public ClientData retrieveClientByIdentifier(final Long identifierTypeId, final String identifierKey) {
        try {
            final ClientIdentifierMapper mapper = new ClientIdentifierMapper();

            final String sql = "select " + mapper.clientLookupByIdentifierSchema();

            return this.jdbcTemplate.queryForObject(sql, mapper, new Object[] { identifierTypeId, identifierKey });
        } catch (final EmptyResultDataAccessException e) {
            return null;
        }
    }

    private static final class ClientIdentifierMapper implements RowMapper<ClientData> {

        public String clientLookupByIdentifierSchema() {
            return "c.id as id, c.account_no as accountNo, c.status_enum as statusEnum, c.firstname as firstname, c.middlename as middlename, c.lastname as lastname, "
                    + "c.fullname as fullname, c.display_name as displayName,"
                    + "c.office_id as officeId, o.name as officeName "
                    + " from m_client c, m_office o, m_client_identifier ci "
                    + "where o.id = c.office_id and c.id=ci.client_id "
                    + "and ci.document_type_id= ? and ci.document_key like ?";
        }

        @Override
        public ClientData mapRow(final ResultSet rs, @SuppressWarnings("unused") final int rowNum) throws SQLException {

            final Long id = rs.getLong("id");
            final String accountNo = rs.getString("accountNo");

            final Integer statusEnum = JdbcSupport.getInteger(rs, "statusEnum");
            final EnumOptionData status = ClientEnumerations.status(statusEnum);

            final String firstname = rs.getString("firstname");
            final String middlename = rs.getString("middlename");
            final String lastname = rs.getString("lastname");
            final String fullname = rs.getString("fullname");
            final String displayName = rs.getString("displayName");

            final Long officeId = rs.getLong("officeId");
            final String officeName = rs.getString("officeName");

            return ClientData.clientIdentifier(id, accountNo, status, firstname, middlename, lastname, fullname, displayName, officeId,
                    officeName);
        }
    }

    private Long defaultToUsersOfficeIfNull(final Long officeId) {
        Long defaultOfficeId = officeId;
        if (defaultOfficeId == null) {
            defaultOfficeId = this.context.authenticatedUser().getOffice().getId();
        }
        return defaultOfficeId;
    }

    @Override
    public ClientData retrieveAllClosureReasons(final String clientClosureReason) {
        final List<CodeValueData> closureReasons = new ArrayList<CodeValueData>(
                this.codeValueReadPlatformService.retrieveCodeValuesByCode(clientClosureReason));
        return ClientData.template(null, null, null, null, closureReasons);
    }

}<|MERGE_RESOLUTION|>--- conflicted
+++ resolved
@@ -94,11 +94,7 @@
     @Override
     public Page<ClientData> retrieveAll(final SearchParameters searchParameters) {
 
-<<<<<<< HEAD
-        final String userOfficeHierarchy = this.context.OfficeHierarchy();
-=======
         final String userOfficeHierarchy = this.context.officeHierarchy();
->>>>>>> 7bd6ef0b
         final String underHierarchySearchString = userOfficeHierarchy + "%";
 
 //        if (searchParameters.isScopedByOfficeHierarchy()) {
