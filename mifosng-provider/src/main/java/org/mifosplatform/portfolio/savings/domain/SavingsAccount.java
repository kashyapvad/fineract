--- conflicted
+++ resolved
@@ -2420,11 +2420,10 @@
         }
         return savingsAccountCharge;
     }
-<<<<<<< HEAD
-    
+
     public String getAccountNumber() {
         return this.accountNumber;
-=======
+    }
 
     private Money minRequiredBalanceDerived(final MonetaryCurrency currency) {
         Money minReqBalance = Money.of(currency, this.onHoldFunds);
@@ -2435,6 +2434,5 @@
             minReqBalance = minReqBalance.minus(this.overdraftLimit);
         }
         return minReqBalance;
->>>>>>> c3e66a6b
     }
 }