--- conflicted
+++ resolved
@@ -21,11 +21,7 @@
 
     List<GLAccountData> retrieveAllEnabledDetailGLAccounts(GLAccountType accountType);
 
-<<<<<<< HEAD
-    GLAccountData retrieveNewGLAccountDetails();
-    
     List<GLAccountData> retrieveAllEnabledHeaderGLAccounts(GLAccountType accountType);
-=======
+
     GLAccountData retrieveNewGLAccountDetails(final Integer type);
->>>>>>> 40126a0a
 }