package org.mifosplatform.integrationtests.common.recurringdeposit;

import static org.junit.Assert.assertEquals;

import java.util.ArrayList;
import java.util.Collection;
import java.util.HashMap;
import java.util.List;
import java.util.Map;

import org.mifosplatform.integrationtests.common.CommonConstants;
import org.mifosplatform.integrationtests.common.Utils;
import org.mifosplatform.integrationtests.common.accounting.Account;
import org.mifosplatform.integrationtests.common.accounting.Account.AccountType;
import org.mifosplatform.integrationtests.common.savings.SavingsProductHelper;

import com.google.gson.Gson;
import com.jayway.restassured.specification.RequestSpecification;
import com.jayway.restassured.specification.ResponseSpecification;

@SuppressWarnings({ "unused", "rawtypes" })
public class RecurringDepositProductHelper {

    private final RequestSpecification requestSpec;
    private final ResponseSpecification responseSpec;

    public RecurringDepositProductHelper(final RequestSpecification requestSpec, final ResponseSpecification responseSpec) {
        this.requestSpec = requestSpec;
        this.responseSpec = responseSpec;
    }

    private static final String RECURRING_DEPOSIT_PRODUCT_URL = "/mifosng-provider/api/v1/recurringdepositproducts";
    private static final String INTEREST_CHART_URL = "/mifosng-provider/api/v1/interestratecharts";
    private static final String CREATE_RECURRING_DEPOSIT_PRODUCT_URL = RECURRING_DEPOSIT_PRODUCT_URL + "?" + Utils.TENANT_IDENTIFIER;

    private static final String LOCALE = "en_GB";
    private static final String DIGITS_AFTER_DECIMAL = "4";
    private static final String IN_MULTIPLES_OF = "100";
    private static final String USD = "USD";
    private static final String DAYS = "0";
    private static final String WEEKS = "1";
    private static final String MONTHS = "2";
    private static final String YEARS = "3";
    private static final String DAILY = "1";
    private static final String MONTHLY = "4";
    private static final String QUARTERLY = "5";
    private static final String ANNUALLY = "7";
    private static final String INTEREST_CALCULATION_USING_DAILY_BALANCE = "1";
    private static final String INTEREST_CALCULATION_USING_AVERAGE_DAILY_BALANCE = "2";
    private static final String DAYS_360 = "360";
    private static final String DAYS_365 = "365";
    private static final String NONE = "1";
    private static final String CASH_BASED = "2";
    private static final String WHOLE_TERM = "1";
    private static final String TILL_PREMATURE_WITHDRAWAL = "2";
    private static final String VOLUNTARY = "1";
    private static final String MANDATORY = "2";

    private String name = Utils.randomNameGenerator("RECURRING_DEPOSIT_PRODUCT_", 6);
    private String shortName = Utils.randomNameGenerator("", 4);
    private String description = Utils.randomNameGenerator("", 20);
    private String interestCompoundingPeriodType = MONTHLY;
    private String interestPostingPeriodType = MONTHLY;
    private String interestCalculationType = INTEREST_CALCULATION_USING_DAILY_BALANCE;
    private String accountingRule = NONE;
    private String lockinPeriodFrequency = "6";
    private String lockingPeriodFrequencyType = MONTHS;
    private String minDepositTerm = "6";
    private String minDepositTermTypeId = MONTHS;
    private String maxDepositTerm = "10";
    private String maxDepositTermTypeId = YEARS;
    private String inMultiplesOfDepositTerm = "2";
    private String inMultiplesOfDepositTermTypeId = MONTHS;
    private String preClosurePenalInterest = "2";
    private String preClosurePenalInterestOnTypeId = WHOLE_TERM;
    private final boolean preClosurePenalApplicable = true;
    private final String currencyCode = USD;
    private final String interestCalculationDaysInYearType = DAYS_365;
    private final String recurringDepositTypeId = VOLUNTARY;
    private final String recurringDepositFrequencyTypeId = MONTHS;
    private final String recurringDepositFrequency = "1";
<<<<<<< HEAD
    private final String depositAmount = "100000";
=======
    private final String depositAmount = "10000";
    private final String minDepositAmount = "100";
    private final String maxDepositAmount = "1000000";
>>>>>>> 31a6e07e
    private Account[] accountList = null;

    public String build(final String validFrom, final String validTo) {
        final HashMap<String, Object> map = new HashMap<String, Object>();

        List<HashMap<String, String>> chartSlabs = new ArrayList<HashMap<String, String>>();
        HashMap<String, String> chartSlabsMap1 = new HashMap<String, String>();
        chartSlabsMap1.put("description", "First");
        chartSlabsMap1.put("periodType", MONTHS);
        chartSlabsMap1.put("fromPeriod", "1");
        chartSlabsMap1.put("toPeriod", "6");
        chartSlabsMap1.put("annualInterestRate", "5");
        chartSlabsMap1.put("locale", LOCALE);
        chartSlabs.add(0, chartSlabsMap1);

        HashMap<String, String> chartSlabsMap2 = new HashMap<String, String>();
        chartSlabsMap2.put("description", "Second");
        chartSlabsMap2.put("periodType", MONTHS);
        chartSlabsMap2.put("fromPeriod", "7");
        chartSlabsMap2.put("toPeriod", "12");
        chartSlabsMap2.put("annualInterestRate", "6");
        chartSlabsMap2.put("locale", LOCALE);
        chartSlabs.add(1, chartSlabsMap2);

        HashMap<String, String> chartSlabsMap3 = new HashMap<String, String>();
        chartSlabsMap3.put("description", "Third");
        chartSlabsMap3.put("periodType", MONTHS);
        chartSlabsMap3.put("fromPeriod", "13");
        chartSlabsMap3.put("toPeriod", "18");
        chartSlabsMap3.put("annualInterestRate", "7");
        chartSlabsMap3.put("locale", LOCALE);
        chartSlabs.add(2, chartSlabsMap3);

        HashMap<String, String> chartSlabsMap4 = new HashMap<String, String>();
        chartSlabsMap4.put("description", "Fourth");
        chartSlabsMap4.put("periodType", MONTHS);
        chartSlabsMap4.put("fromPeriod", "19");
        chartSlabsMap4.put("toPeriod", "24");
        chartSlabsMap4.put("annualInterestRate", "8");
        chartSlabsMap4.put("locale", LOCALE);
        chartSlabs.add(3, chartSlabsMap4);

        List<HashMap<String, Object>> charts = new ArrayList<HashMap<String, Object>>();
        HashMap<String, Object> chartsMap = new HashMap<String, Object>();
        chartsMap.put("fromDate", validFrom);
        chartsMap.put("endDate", validTo);
        chartsMap.put("dateFormat", "dd MMMM yyyy");
        chartsMap.put("locale", LOCALE);
        chartsMap.put("chartSlabs", chartSlabs);
        charts.add(chartsMap);

        map.put("charts", charts);
        map.put("name", this.name);
        map.put("shortName", this.shortName);
        map.put("description", this.description);
        map.put("currencyCode", this.currencyCode);
        map.put("interestCalculationDaysInYearType", this.interestCalculationDaysInYearType);
        map.put("locale", LOCALE);
        map.put("digitsAfterDecimal", DIGITS_AFTER_DECIMAL);
        map.put("inMultiplesOf", IN_MULTIPLES_OF);
        map.put("interestCalculationType", this.interestCalculationType);
        map.put("interestCompoundingPeriodType", this.interestCompoundingPeriodType);
        map.put("interestPostingPeriodType", this.interestPostingPeriodType);
        map.put("accountingRule", this.accountingRule);
        map.put("lockinPeriodFrequency", this.lockinPeriodFrequency);
        map.put("lockinPeriodFrequencyType", this.lockingPeriodFrequencyType);
        map.put("preClosurePenalApplicable", "true");
        map.put("minDepositTermTypeId", this.minDepositTermTypeId);
        map.put("minDepositTerm", this.minDepositTerm);
        map.put("maxDepositTermTypeId", this.maxDepositTermTypeId);
        map.put("maxDepositTerm", this.maxDepositTerm);
        map.put("preClosurePenalApplicable", this.preClosurePenalApplicable);
        map.put("inMultiplesOfDepositTerm", this.inMultiplesOfDepositTerm);
        map.put("inMultiplesOfDepositTermTypeId", this.inMultiplesOfDepositTermTypeId);
        map.put("preClosurePenalInterest", this.preClosurePenalInterest);
        map.put("preClosurePenalInterestOnTypeId", this.preClosurePenalInterestOnTypeId);
        map.put("recurringDepositTypeId", this.recurringDepositTypeId);
        map.put("recurringDepositFrequencyTypeId", this.recurringDepositFrequencyTypeId);
        map.put("depositAmount", this.depositAmount);
        map.put("recurringDepositFrequency", this.recurringDepositFrequency);
        map.put("depositAmount", this.depositAmount);
        map.put("minDepositAmount", this.minDepositAmount);
        map.put("maxDepositAmount", this.maxDepositAmount);

        if (this.accountingRule.equals(CASH_BASED)) {
            map.putAll(getAccountMappingForCashBased());
        }

        String RecurringDepositProductCreateJson = new Gson().toJson(map);
        System.out.println(RecurringDepositProductCreateJson);
        return RecurringDepositProductCreateJson;
    }

    public RecurringDepositProductHelper withAccountingRuleAsNone() {
        this.accountingRule = NONE;
        return this;
    }

    public RecurringDepositProductHelper withAccountingRuleAsCashBased(final Account[] account_list) {
        this.accountingRule = CASH_BASED;
        this.accountList = account_list;
        return this;
    }

    private Map<String, String> getAccountMappingForCashBased() {
        final Map<String, String> map = new HashMap<String, String>();
        if (accountList != null) {
            for (int i = 0; i < this.accountList.length; i++) {
                if (this.accountList[i].getAccountType().equals(Account.AccountType.ASSET)) {
                    final String ID = this.accountList[i].getAccountID().toString();
                    map.put("savingsReferenceAccountId", ID);
                }
                if (this.accountList[i].getAccountType().equals(Account.AccountType.LIABILITY)) {
                    final String ID = this.accountList[i].getAccountID().toString();
                    map.put("savingsControlAccountId", ID);
                    map.put("transfersInSuspenseAccountId", ID);
                }
                if (this.accountList[i].getAccountType().equals(Account.AccountType.EXPENSE)) {
                    final String ID = this.accountList[i].getAccountID().toString();
                    map.put("interestOnSavingsAccountId", ID);
                }
                if (this.accountList[i].getAccountType().equals(Account.AccountType.INCOME)) {
                    final String ID = this.accountList[i].getAccountID().toString();
                    map.put("incomeFromFeeAccountId", ID);
                    map.put("incomeFromPenaltyAccountId", ID);
                }
            }
        }
        return map;
    }

    public static Integer createRecurringDepositProduct(final String recurrungDepositProductCreateJson,
            final RequestSpecification requestSpec, final ResponseSpecification responseSpec) {
        System.out.println("------------------ CREATING RECURRING DEPOSIT PRODUCT--------------------");
        return Utils.performServerPost(requestSpec, responseSpec, CREATE_RECURRING_DEPOSIT_PRODUCT_URL, recurrungDepositProductCreateJson,
                "resourceId");
    }

    public static ArrayList retrieveAllRecurringDepositProducts(final RequestSpecification requestSpec,
            final ResponseSpecification responseSpec) {
        System.out.println("----------------- RETRIEVING ALL RECURRING DEPOSIT PRODUCTS---------------------------");
        final ArrayList response = Utils.performServerGet(requestSpec, responseSpec, RECURRING_DEPOSIT_PRODUCT_URL + "?"
                + Utils.TENANT_IDENTIFIER, "");
        return response;
    }

    public static HashMap retrieveRecurringDepositProductById(final RequestSpecification requestSpec,
            final ResponseSpecification responseSpec, final String productId) {
        System.out.println("-------------------- RETRIEVING RECURRING DEPOSIT PRODUCT BY ID --------------------------");
        final String GET_RD_PRODUCT_BY_ID_URL = RECURRING_DEPOSIT_PRODUCT_URL + "/" + productId + "?" + Utils.TENANT_IDENTIFIER;
        final HashMap response = Utils.performServerGet(requestSpec, responseSpec, GET_RD_PRODUCT_BY_ID_URL, "");
        return response;
    }

    public static ArrayList getInterestRateChartSlabsByProductId(final RequestSpecification requestSpec,
            final ResponseSpecification responseSpec, final Integer productId) {
        System.out.println("-------------------- RETRIEVE INTEREST CHART BY PRODUCT ID ---------------------");
        final ArrayList response = Utils.performServerGet(requestSpec, responseSpec, INTEREST_CHART_URL + "?productId=" + productId,
                "chartSlabs");
        return response;
    }

}<|MERGE_RESOLUTION|>--- conflicted
+++ resolved
@@ -1,18 +1,12 @@
 package org.mifosplatform.integrationtests.common.recurringdeposit;
 
-import static org.junit.Assert.assertEquals;
-
 import java.util.ArrayList;
-import java.util.Collection;
 import java.util.HashMap;
 import java.util.List;
 import java.util.Map;
 
-import org.mifosplatform.integrationtests.common.CommonConstants;
 import org.mifosplatform.integrationtests.common.Utils;
 import org.mifosplatform.integrationtests.common.accounting.Account;
-import org.mifosplatform.integrationtests.common.accounting.Account.AccountType;
-import org.mifosplatform.integrationtests.common.savings.SavingsProductHelper;
 
 import com.google.gson.Gson;
 import com.jayway.restassured.specification.RequestSpecification;
@@ -56,36 +50,32 @@
     private static final String VOLUNTARY = "1";
     private static final String MANDATORY = "2";
 
-    private String name = Utils.randomNameGenerator("RECURRING_DEPOSIT_PRODUCT_", 6);
-    private String shortName = Utils.randomNameGenerator("", 4);
-    private String description = Utils.randomNameGenerator("", 20);
-    private String interestCompoundingPeriodType = MONTHLY;
-    private String interestPostingPeriodType = MONTHLY;
-    private String interestCalculationType = INTEREST_CALCULATION_USING_DAILY_BALANCE;
+    private final String name = Utils.randomNameGenerator("RECURRING_DEPOSIT_PRODUCT_", 6);
+    private final String shortName = Utils.randomNameGenerator("", 4);
+    private final String description = Utils.randomNameGenerator("", 20);
+    private final String interestCompoundingPeriodType = MONTHLY;
+    private final String interestPostingPeriodType = MONTHLY;
+    private final String interestCalculationType = INTEREST_CALCULATION_USING_DAILY_BALANCE;
     private String accountingRule = NONE;
-    private String lockinPeriodFrequency = "6";
-    private String lockingPeriodFrequencyType = MONTHS;
-    private String minDepositTerm = "6";
-    private String minDepositTermTypeId = MONTHS;
-    private String maxDepositTerm = "10";
-    private String maxDepositTermTypeId = YEARS;
-    private String inMultiplesOfDepositTerm = "2";
-    private String inMultiplesOfDepositTermTypeId = MONTHS;
-    private String preClosurePenalInterest = "2";
-    private String preClosurePenalInterestOnTypeId = WHOLE_TERM;
+    private final String lockinPeriodFrequency = "6";
+    private final String lockingPeriodFrequencyType = MONTHS;
+    private final String minDepositTerm = "6";
+    private final String minDepositTermTypeId = MONTHS;
+    private final String maxDepositTerm = "10";
+    private final String maxDepositTermTypeId = YEARS;
+    private final String inMultiplesOfDepositTerm = "2";
+    private final String inMultiplesOfDepositTermTypeId = MONTHS;
+    private final String preClosurePenalInterest = "2";
+    private final String preClosurePenalInterestOnTypeId = WHOLE_TERM;
     private final boolean preClosurePenalApplicable = true;
     private final String currencyCode = USD;
     private final String interestCalculationDaysInYearType = DAYS_365;
     private final String recurringDepositTypeId = VOLUNTARY;
     private final String recurringDepositFrequencyTypeId = MONTHS;
     private final String recurringDepositFrequency = "1";
-<<<<<<< HEAD
     private final String depositAmount = "100000";
-=======
-    private final String depositAmount = "10000";
     private final String minDepositAmount = "100";
     private final String maxDepositAmount = "1000000";
->>>>>>> 31a6e07e
     private Account[] accountList = null;
 
     public String build(final String validFrom, final String validTo) {
