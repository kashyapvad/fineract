/**
 * Licensed to the Apache Software Foundation (ASF) under one
 * or more contributor license agreements. See the NOTICE file
 * distributed with this work for additional information
 * regarding copyright ownership. The ASF licenses this file
 * to you under the Apache License, Version 2.0 (the
 * "License"); you may not use this file except in compliance
 * with the License. You may obtain a copy of the License at
 *
 * http://www.apache.org/licenses/LICENSE-2.0
 *
 * Unless required by applicable law or agreed to in writing,
 * software distributed under the License is distributed on an
 * "AS IS" BASIS, WITHOUT WARRANTIES OR CONDITIONS OF ANY
 * KIND, either express or implied. See the License for the
 * specific language governing permissions and limitations
 * under the License.
 */
package org.apache.fineract.portfolio.savings.service;

import java.util.List;

import org.apache.fineract.infrastructure.core.service.DateUtils;
import org.apache.fineract.infrastructure.jobs.annotation.CronTarget;
import org.apache.fineract.infrastructure.jobs.exception.JobExecutionException;
import org.apache.fineract.infrastructure.jobs.service.JobName;
import org.apache.fineract.portfolio.savings.domain.SavingsAccount;
import org.apache.fineract.portfolio.savings.domain.SavingsAccountAssembler;
import org.apache.fineract.portfolio.savings.domain.SavingsAccountRepositoryWrapper;
import org.apache.fineract.portfolio.savings.domain.SavingsAccountStatusType;
import org.joda.time.LocalDate;
import org.springframework.beans.factory.annotation.Autowired;
import org.springframework.data.domain.Page;
import org.springframework.data.domain.PageRequest;
import org.springframework.stereotype.Service;

@Service
public class SavingsSchedularServiceImpl implements SavingsSchedularService {

    private final SavingsAccountAssembler savingAccountAssembler;
    private final SavingsAccountWritePlatformService savingsAccountWritePlatformService;
<<<<<<< HEAD
    private final SavingsAccountRepositoryWrapper savingAccountRepositoryWrapper;
=======
>>>>>>> 67317b18
    private final SavingsAccountReadPlatformService savingAccountReadPlatformService;
    private final SavingsAccountRepository savingsAccountRepository;

    @Autowired
    public SavingsSchedularServiceImpl(final SavingsAccountAssembler savingAccountAssembler,
            final SavingsAccountWritePlatformService savingsAccountWritePlatformService,
<<<<<<< HEAD
            final SavingsAccountRepositoryWrapper savingAccountRepositoryWrapper,
            final SavingsAccountReadPlatformService savingAccountReadPlatformService) {
        this.savingAccountAssembler = savingAccountAssembler;
        this.savingsAccountWritePlatformService = savingsAccountWritePlatformService;
        this.savingAccountRepositoryWrapper = savingAccountRepositoryWrapper;
=======
            final SavingsAccountReadPlatformService savingAccountReadPlatformService,
            final SavingsAccountRepository savingsAccountRepository) {
        this.savingAccountAssembler = savingAccountAssembler;
        this.savingsAccountWritePlatformService = savingsAccountWritePlatformService;
>>>>>>> 67317b18
        this.savingAccountReadPlatformService = savingAccountReadPlatformService;
        this.savingsAccountRepository = savingsAccountRepository;
    }

    @CronTarget(jobName = JobName.POST_INTEREST_FOR_SAVINGS)
    @Override
    public void postInterestForAccounts() throws JobExecutionException {
<<<<<<< HEAD
        final List<SavingsAccount> savingsAccounts = this.savingAccountRepositoryWrapper.findSavingAccountByStatus(SavingsAccountStatusType.ACTIVE
                .getValue());
        StringBuffer sb = new StringBuffer();
        for (final SavingsAccount savingsAccount : savingsAccounts) {
            try {
                this.savingAccountAssembler.assignSavingAccountHelpers(savingsAccount);
                boolean postInterestAsOn = false;
                LocalDate transactionDate = null;
                this.savingsAccountWritePlatformService.postInterest(savingsAccount, postInterestAsOn, transactionDate);
            } catch (Exception e) {
                Throwable realCause = e;
                if (e.getCause() != null) {
                    realCause = e.getCause();
=======
        int offSet = 0;
        Integer initialSize = 500;
        Integer totalPageSize = 0;
        StringBuffer sb = new StringBuffer();
        do {
            PageRequest pageRequest = new PageRequest(offSet, initialSize);
            Page<SavingsAccount> savingsAccounts = this.savingsAccountRepository.findByStatus(SavingsAccountStatusType.ACTIVE.getValue(),
                    pageRequest);
            for (SavingsAccount savingsAccount : savingsAccounts.getContent()) {
                try {
                    this.savingAccountAssembler.assignSavingAccountHelpers(savingsAccount);
                    this.savingsAccountWritePlatformService.postInterest(savingsAccount);
                } catch (Exception e) {
                    Throwable realCause = e;
                    if (e.getCause() != null) {
                        realCause = e.getCause();
                    }
                    sb.append("failed to post interest for Savings with id " + savingsAccount.getId() + " with message "
                            + realCause.getMessage());
>>>>>>> 67317b18
                }
            }
            offSet++;
            totalPageSize = savingsAccounts.getTotalPages();
        } while (offSet < totalPageSize);

        if (sb.length() > 0) { throw new JobExecutionException(sb.toString()); }
    }

    @CronTarget(jobName = JobName.UPDATE_SAVINGS_DORMANT_ACCOUNTS)
    @Override
    public void updateSavingsDormancyStatus() throws JobExecutionException {
    	final LocalDate tenantLocalDate = DateUtils.getLocalDateOfTenant();

    	final List<Long> savingsPendingInactive = this.savingAccountReadPlatformService
    													.retrieveSavingsIdsPendingInactive(tenantLocalDate);
    	if(null != savingsPendingInactive && savingsPendingInactive.size() > 0){
    		for(Long savingsId : savingsPendingInactive){
    			this.savingsAccountWritePlatformService.setSubStatusInactive(savingsId);
    		}
    	}

    	final List<Long> savingsPendingDormant = this.savingAccountReadPlatformService
				.retrieveSavingsIdsPendingDormant(tenantLocalDate);
		if(null != savingsPendingDormant && savingsPendingDormant.size() > 0){
			for(Long savingsId : savingsPendingDormant){
				this.savingsAccountWritePlatformService.setSubStatusDormant(savingsId);
			}
		}

    	final List<Long> savingsPendingEscheat = this.savingAccountReadPlatformService
				.retrieveSavingsIdsPendingEscheat(tenantLocalDate);
		if(null != savingsPendingEscheat && savingsPendingEscheat.size() > 0){
			for(Long savingsId : savingsPendingEscheat){
				this.savingsAccountWritePlatformService.escheat(savingsId);
			}
		}
    }
}<|MERGE_RESOLUTION|>--- conflicted
+++ resolved
@@ -26,7 +26,7 @@
 import org.apache.fineract.infrastructure.jobs.service.JobName;
 import org.apache.fineract.portfolio.savings.domain.SavingsAccount;
 import org.apache.fineract.portfolio.savings.domain.SavingsAccountAssembler;
-import org.apache.fineract.portfolio.savings.domain.SavingsAccountRepositoryWrapper;
+import org.apache.fineract.portfolio.savings.domain.SavingsAccountRepository;
 import org.apache.fineract.portfolio.savings.domain.SavingsAccountStatusType;
 import org.joda.time.LocalDate;
 import org.springframework.beans.factory.annotation.Autowired;
@@ -39,28 +39,15 @@
 
     private final SavingsAccountAssembler savingAccountAssembler;
     private final SavingsAccountWritePlatformService savingsAccountWritePlatformService;
-<<<<<<< HEAD
-    private final SavingsAccountRepositoryWrapper savingAccountRepositoryWrapper;
-=======
->>>>>>> 67317b18
     private final SavingsAccountReadPlatformService savingAccountReadPlatformService;
     private final SavingsAccountRepository savingsAccountRepository;
 
     @Autowired
     public SavingsSchedularServiceImpl(final SavingsAccountAssembler savingAccountAssembler,
             final SavingsAccountWritePlatformService savingsAccountWritePlatformService,
-<<<<<<< HEAD
-            final SavingsAccountRepositoryWrapper savingAccountRepositoryWrapper,
-            final SavingsAccountReadPlatformService savingAccountReadPlatformService) {
+            final SavingsAccountReadPlatformService savingAccountReadPlatformService, final SavingsAccountRepository savingsAccountRepository) {
         this.savingAccountAssembler = savingAccountAssembler;
         this.savingsAccountWritePlatformService = savingsAccountWritePlatformService;
-        this.savingAccountRepositoryWrapper = savingAccountRepositoryWrapper;
-=======
-            final SavingsAccountReadPlatformService savingAccountReadPlatformService,
-            final SavingsAccountRepository savingsAccountRepository) {
-        this.savingAccountAssembler = savingAccountAssembler;
-        this.savingsAccountWritePlatformService = savingsAccountWritePlatformService;
->>>>>>> 67317b18
         this.savingAccountReadPlatformService = savingAccountReadPlatformService;
         this.savingsAccountRepository = savingsAccountRepository;
     }
@@ -68,33 +55,21 @@
     @CronTarget(jobName = JobName.POST_INTEREST_FOR_SAVINGS)
     @Override
     public void postInterestForAccounts() throws JobExecutionException {
-<<<<<<< HEAD
-        final List<SavingsAccount> savingsAccounts = this.savingAccountRepositoryWrapper.findSavingAccountByStatus(SavingsAccountStatusType.ACTIVE
-                .getValue());
-        StringBuffer sb = new StringBuffer();
-        for (final SavingsAccount savingsAccount : savingsAccounts) {
-            try {
-                this.savingAccountAssembler.assignSavingAccountHelpers(savingsAccount);
-                boolean postInterestAsOn = false;
-                LocalDate transactionDate = null;
-                this.savingsAccountWritePlatformService.postInterest(savingsAccount, postInterestAsOn, transactionDate);
-            } catch (Exception e) {
-                Throwable realCause = e;
-                if (e.getCause() != null) {
-                    realCause = e.getCause();
-=======
-        int offSet = 0;
+        int page = 0;
         Integer initialSize = 500;
         Integer totalPageSize = 0;
         StringBuffer sb = new StringBuffer();
         do {
-            PageRequest pageRequest = new PageRequest(offSet, initialSize);
+            PageRequest pageRequest = new PageRequest(page, initialSize);
             Page<SavingsAccount> savingsAccounts = this.savingsAccountRepository.findByStatus(SavingsAccountStatusType.ACTIVE.getValue(),
                     pageRequest);
             for (SavingsAccount savingsAccount : savingsAccounts.getContent()) {
                 try {
                     this.savingAccountAssembler.assignSavingAccountHelpers(savingsAccount);
-                    this.savingsAccountWritePlatformService.postInterest(savingsAccount);
+					boolean postInterestAsOn = false;
+					LocalDate transactionDate = null;
+					this.savingsAccountWritePlatformService.postInterest(savingsAccount, postInterestAsOn,
+							transactionDate);
                 } catch (Exception e) {
                     Throwable realCause = e;
                     if (e.getCause() != null) {
@@ -102,12 +77,11 @@
                     }
                     sb.append("failed to post interest for Savings with id " + savingsAccount.getId() + " with message "
                             + realCause.getMessage());
->>>>>>> 67317b18
                 }
             }
-            offSet++;
+            page++;
             totalPageSize = savingsAccounts.getTotalPages();
-        } while (offSet < totalPageSize);
+        } while (page < totalPageSize);
 
         if (sb.length() > 0) { throw new JobExecutionException(sb.toString()); }
     }
